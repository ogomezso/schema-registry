# This file is managed by ServiceBot plugin - Semaphore. The content in this file is created using a common
# template and configurations in service.yml.
# Any modifications made to ths file will be overwritten by the generated content in nightly runs.
# For more information, please refer to the page:
# https://confluentinc.atlassian.net/wiki/spaces/Foundations/pages/2871296194/Add+SemaphoreCI
version: v1.0
name: build-test-release
agent:
  machine:
    type: s1-prod-ubuntu20-04-amd64-1

fail_fast:
  cancel:
    when: "true"

execution_time_limit:
  hours: 2

queue:
  - when: "branch != 'master' and branch !~ '[0-9]+\\.[0-9]+\\.x'"
    processing: parallel

global_job_config:
  prologue:
    commands:
      - checkout
      - sem-version java 11
      - . cache-maven restore

blocks:
  - name: Test
    dependencies: []
    run:
      # don't run the tests on non-functional changes...
      when: "change_in('/', {exclude: ['/.deployed-versions/', '.github/']})"
    task:
      jobs:
        - name: Test
          commands:
<<<<<<< HEAD
=======
            - . sem-pint -c
>>>>>>> 1460f0e1
            - ci-tools ci-update-version
            - mvn -U -Dmaven.wagon.http.retryHandler.count=10 --batch-mode --no-transfer-progress clean verify install dependency:analyze validate
            - . cache-maven store
      epilogue:
        always:
          commands:
            - . publish-test-results
            - artifact push workflow target/test-results
            - artifact push workflow target

  - name: Release
    dependencies: ["Test"]
    run:
      when: "branch = 'master' or branch =~ '[0-9]+\\.[0-9]+\\.x'"
    task:
      jobs:
        - name: Release
          commands:
            - ci-tools ci-update-version
            - ci-tools ci-push-tag
            - mvn -U -Dmaven.wagon.http.retryHandler.count=10 --batch-mode -DaltDeploymentRepository=confluent-codeartifact-internal::default::https://confluent-519856050701.d.codeartifact.us-west-2.amazonaws.com/maven/maven-snapshots/
              -DrepositoryId=confluent-codeartifact-internal deploy -DskipTests

after_pipeline:
  task:
    agent:
      machine:
        type: s1-prod-ubuntu20-04-arm64-0
    jobs:
      - name: Metrics
        commands:
          - emit-ci-metrics -p -a test-results
      - name: Publish Test Results
        commands:
          - test-results gen-pipeline-report
      - name: SonarQube
        commands:
          - checkout
          - sem-version java 11
          - artifact pull workflow target
          - emit-sonarqube-data --run_only_sonar_scan
      - name: Trigger downstream projects
        commands:
          - >-
            if [[ -z "$SEMAPHORE_GIT_PR_BRANCH" ]] && [[ "$SEMAPHORE_PIPELINE_RESULT" == "passed" ]]; then
              sem-trigger -p kafka-rest -b $SEMAPHORE_GIT_BRANCH -f .semaphore/semaphore.yml
              sem-trigger -p ksql -b $SEMAPHORE_GIT_BRANCH -f .semaphore/semaphore.yml
              sem-trigger -p confluent-security-plugins -b $SEMAPHORE_GIT_BRANCH -f .semaphore/semaphore.yml
              sem-trigger -p kafka-connect-replicator -b $SEMAPHORE_GIT_BRANCH -f .semaphore/semaphore.yml
              sem-trigger -p ce-kafka-rest -b $SEMAPHORE_GIT_BRANCH -f .semaphore/semaphore.yml
              sem-trigger -p confluent-cloud-plugins -b $SEMAPHORE_GIT_BRANCH -f .semaphore/semaphore.yml
              sem-trigger -p schema-registry-plugins -b $SEMAPHORE_GIT_BRANCH -f .semaphore/semaphore.yml
            fi<|MERGE_RESOLUTION|>--- conflicted
+++ resolved
@@ -37,10 +37,7 @@
       jobs:
         - name: Test
           commands:
-<<<<<<< HEAD
-=======
             - . sem-pint -c
->>>>>>> 1460f0e1
             - ci-tools ci-update-version
             - mvn -U -Dmaven.wagon.http.retryHandler.count=10 --batch-mode --no-transfer-progress clean verify install dependency:analyze validate
             - . cache-maven store
