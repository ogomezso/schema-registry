--- conflicted
+++ resolved
@@ -42,19 +42,11 @@
       "Toggle for enabling/disabling connect converter to add its meta data to the output schema "
       + "or not";
 
-<<<<<<< HEAD
-=======
-  public static final String SCHEMAS_CACHE_SIZE_CONFIG = "schemas.cache.config";
-  public static final int SCHEMAS_CACHE_SIZE_DEFAULT = 1000;
-  public static final String SCHEMAS_CACHE_SIZE_DOC =
-      "Size of the converted schemas cache";
-
   public static final String ALLOW_OPTIONAL_MAP_KEYS_CONFIG = "allow.optional.map.keys";
   public static final boolean ALLOW_OPTIONAL_MAP_KEYS_DEFAULT = false;
   public static final String ALLOW_OPTIONAL_MAP_KEYS_DOC =
       "Allow optional string map key when converting from Connect Schema to Avro Schema.";
 
->>>>>>> dd99c081
   @Deprecated
   public static final String DISCARD_TYPE_DOC_DEFAULT_CONFIG = "discard.type.doc.default";
   public static final boolean DISCARD_TYPE_DOC_DEFAULT_DEFAULT = false;
@@ -109,7 +101,6 @@
     return this.getBoolean(ALLOW_OPTIONAL_MAP_KEYS_CONFIG);
   }
 
-
   public static class Builder {
 
     private final Map<String, Object> props = new HashMap<>();
