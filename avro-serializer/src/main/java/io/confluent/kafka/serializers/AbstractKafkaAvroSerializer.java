--- conflicted
+++ resolved
@@ -87,7 +87,8 @@
       Object value = object instanceof NonRecordContainer
           ? ((NonRecordContainer) object).getValue()
           : object;
-      if (schema.getType().equals(Type.BYTES)) {
+      Schema rawSchema = schema.rawSchema();
+      if (rawSchema.getType().equals(Type.BYTES)) {
         if (value instanceof byte[]) {
           out.write((byte[]) value);
         } else if (value instanceof ByteBuffer) {
@@ -99,14 +100,6 @@
       } else {
         BinaryEncoder encoder = encoderFactory.directBinaryEncoder(out, null);
         DatumWriter<Object> writer;
-<<<<<<< HEAD
-        Object
-            value =
-            object instanceof NonRecordContainer ? ((NonRecordContainer) object).getValue()
-                                                 : object;
-        Schema rawSchema = schema.rawSchema();
-=======
->>>>>>> b8f06c1e
         if (value instanceof SpecificRecord) {
           writer = new SpecificDatumWriter<>(rawSchema);
         } else if (useSchemaReflection) {
