/*
 * Copyright 2018 Confluent Inc.
 *
 * Licensed under the Confluent Community License (the "License"); you may not use
 * this file except in compliance with the License.  You may obtain a copy of the
 * License at
 *
 * http://www.confluent.io/confluent-community-license
 *
 * Unless required by applicable law or agreed to in writing, software
 * distributed under the License is distributed on an "AS IS" BASIS, WITHOUT
 * WARRANTIES OF ANY KIND, either express or implied.  See the License for the
 * specific language governing permissions and limitations under the License.
 */

package io.confluent.kafka.serializers;

import com.fasterxml.jackson.databind.JsonNode;
import com.fasterxml.jackson.databind.ObjectMapper;
import com.fasterxml.jackson.databind.node.JsonNodeFactory;
import com.fasterxml.jackson.databind.node.TextNode;
import io.confluent.kafka.schemaregistry.ParsedSchema;
import io.confluent.kafka.schemaregistry.avro.AvroSchemaProvider;
import java.util.Collections;
import java.util.Optional;
import org.apache.avro.Schema;
import org.apache.avro.generic.GenericArray;
import org.apache.avro.generic.GenericData;
import org.apache.avro.generic.GenericEnumSymbol;
import org.apache.avro.generic.GenericRecord;
import org.apache.avro.generic.GenericRecordBuilder;
import org.apache.avro.util.Utf8;
import org.junit.Test;

import java.nio.ByteBuffer;
import java.util.Arrays;
import java.util.Base64;
import java.util.HashMap;
import java.util.Map;

import io.confluent.kafka.schemaregistry.avro.AvroSchema;
import io.confluent.kafka.schemaregistry.avro.AvroSchemaUtils;

import static org.junit.Assert.assertArrayEquals;
import static org.junit.Assert.assertEquals;
import static org.junit.Assert.assertFalse;
import static org.junit.Assert.assertNotEquals;
import static org.junit.Assert.assertNotNull;
import static org.junit.Assert.assertTrue;
import static org.junit.Assert.fail;

public class AvroSchemaTest {

  private static ObjectMapper objectMapper = new ObjectMapper();

  private static final Schema.Parser parser = new Schema.Parser();

  private static final Schema recordSchema = new Schema.Parser().parse(
      "{\"namespace\": \"namespace\",\n"
          + " \"type\": \"record\",\n"
          + " \"name\": \"test\",\n"
          + " \"fields\": [\n"
          + "     {\"name\": \"null\", \"type\": \"null\"},\n"
          + "     {\"name\": \"boolean\", \"type\": \"boolean\"},\n"
          + "     {\"name\": \"int\", \"type\": \"int\"},\n"
          + "     {\"name\": \"long\", \"type\": \"long\"},\n"
          + "     {\"name\": \"float\", \"type\": \"float\"},\n"
          + "     {\"name\": \"double\", \"type\": \"double\"},\n"
          + "     {\"name\": \"bytes\", \"type\": \"bytes\"},\n"
          + "     {\"name\": \"string\", \"type\": \"string\", \"aliases\": [\"string_alias\"]},\n"
          + "     {\"name\": \"null_default\", \"type\": \"null\", \"default\": null},\n"
          + "     {\"name\": \"boolean_default\", \"type\": \"boolean\", \"default\": false},\n"
          + "     {\"name\": \"int_default\", \"type\": \"int\", \"default\": 24},\n"
          + "     {\"name\": \"long_default\", \"type\": \"long\", \"default\": 4000000000},\n"
          + "     {\"name\": \"float_default\", \"type\": \"float\", \"default\": 12.3},\n"
          + "     {\"name\": \"double_default\", \"type\": \"double\", \"default\": 23.2},\n"
          + "     {\"name\": \"bytes_default\", \"type\": \"bytes\", \"default\": \"bytes\"},\n"
          + "     {\"name\": \"string_default\", \"type\": \"string\", \"default\": "
          + "\"default string\"}\n"
          + "]\n"
          + "}");

<<<<<<< HEAD
  private static final String recordInvalidDefaultSchema =
      "{\"namespace\": \"namespace\",\n"
          + " \"type\": \"record\",\n"
          + " \"name\": \"test\",\n"
          + " \"fields\": [\n"
          + "     {\"name\": \"string_default\", \"type\": \"string\", \"default\": null}\n"
          + "]\n"
          + "}";
=======
  private static final Schema recordWithDocSchema = new Schema.Parser().parse(
      "{\"namespace\": \"namespace\",\n"
          + " \"type\": \"record\",\n"
          + " \"name\": \"test\",\n"
          + " \"doc\": \"test\",\n"
          + " \"fields\": [\n"
          + "     {\"name\": \"null\", \"type\": \"null\"},\n"
          + "     {\"name\": \"boolean\", \"type\": \"boolean\"},\n"
          + "     {\"name\": \"int\", \"type\": \"int\"},\n"
          + "     {\"name\": \"long\", \"type\": \"long\"},\n"
          + "     {\"name\": \"float\", \"type\": \"float\"},\n"
          + "     {\"name\": \"double\", \"type\": \"double\"},\n"
          + "     {\"name\": \"bytes\", \"type\": \"bytes\"},\n"
          + "     {\"name\": \"string\", \"type\": \"string\", \"aliases\": [\"string_alias\"]},\n"
          + "     {\"name\": \"null_default\", \"type\": \"null\", \"default\": null},\n"
          + "     {\"name\": \"boolean_default\", \"type\": \"boolean\", \"default\": false},\n"
          + "     {\"name\": \"int_default\", \"type\": \"int\", \"default\": 24},\n"
          + "     {\"name\": \"long_default\", \"type\": \"long\", \"default\": 4000000000},\n"
          + "     {\"name\": \"float_default\", \"type\": \"float\", \"default\": 12.3},\n"
          + "     {\"name\": \"double_default\", \"type\": \"double\", \"default\": 23.2},\n"
          + "     {\"name\": \"bytes_default\", \"type\": \"bytes\", \"default\": \"bytes\"},\n"
          + "     {\"name\": \"string_default\", \"type\": \"string\", \"default\": "
          + "\"default string\"}\n"
          + "]\n"
          + "}");

  private static final Schema recordWithAliasesSchema = new Schema.Parser().parse(
      "{\"namespace\": \"namespace\",\n"
          + " \"type\": \"record\",\n"
          + " \"name\": \"test\",\n"
          + " \"aliases\": [\"test\"],\n"
          + " \"fields\": [\n"
          + "     {\"name\": \"null\", \"type\": \"null\"},\n"
          + "     {\"name\": \"boolean\", \"type\": \"boolean\"},\n"
          + "     {\"name\": \"int\", \"type\": \"int\"},\n"
          + "     {\"name\": \"long\", \"type\": \"long\"},\n"
          + "     {\"name\": \"float\", \"type\": \"float\"},\n"
          + "     {\"name\": \"double\", \"type\": \"double\"},\n"
          + "     {\"name\": \"bytes\", \"type\": \"bytes\"},\n"
          + "     {\"name\": \"string\", \"type\": \"string\", \"aliases\": [\"string_alias\"]},\n"
          + "     {\"name\": \"null_default\", \"type\": \"null\", \"default\": null},\n"
          + "     {\"name\": \"boolean_default\", \"type\": \"boolean\", \"default\": false},\n"
          + "     {\"name\": \"int_default\", \"type\": \"int\", \"default\": 24},\n"
          + "     {\"name\": \"long_default\", \"type\": \"long\", \"default\": 4000000000},\n"
          + "     {\"name\": \"float_default\", \"type\": \"float\", \"default\": 12.3},\n"
          + "     {\"name\": \"double_default\", \"type\": \"double\", \"default\": 23.2},\n"
          + "     {\"name\": \"bytes_default\", \"type\": \"bytes\", \"default\": \"bytes\"},\n"
          + "     {\"name\": \"string_default\", \"type\": \"string\", \"default\": "
          + "\"default string\"}\n"
          + "]\n"
          + "}");

  private static final Schema recordWithFieldDocSchema = new Schema.Parser().parse(
      "{\"namespace\": \"namespace\",\n"
          + " \"type\": \"record\",\n"
          + " \"name\": \"test\",\n"
          + " \"fields\": [\n"
          + "     {\"name\": \"null\", \"type\": \"null\", \"doc\": \"test\"},\n"
          + "     {\"name\": \"boolean\", \"type\": \"boolean\"},\n"
          + "     {\"name\": \"int\", \"type\": \"int\"},\n"
          + "     {\"name\": \"long\", \"type\": \"long\"},\n"
          + "     {\"name\": \"float\", \"type\": \"float\"},\n"
          + "     {\"name\": \"double\", \"type\": \"double\"},\n"
          + "     {\"name\": \"bytes\", \"type\": \"bytes\"},\n"
          + "     {\"name\": \"string\", \"type\": \"string\", \"aliases\": [\"string_alias\"]},\n"
          + "     {\"name\": \"null_default\", \"type\": \"null\", \"default\": null},\n"
          + "     {\"name\": \"boolean_default\", \"type\": \"boolean\", \"default\": false},\n"
          + "     {\"name\": \"int_default\", \"type\": \"int\", \"default\": 24},\n"
          + "     {\"name\": \"long_default\", \"type\": \"long\", \"default\": 4000000000},\n"
          + "     {\"name\": \"float_default\", \"type\": \"float\", \"default\": 12.3},\n"
          + "     {\"name\": \"double_default\", \"type\": \"double\", \"default\": 23.2},\n"
          + "     {\"name\": \"bytes_default\", \"type\": \"bytes\", \"default\": \"bytes\"},\n"
          + "     {\"name\": \"string_default\", \"type\": \"string\", \"default\": "
          + "\"default string\"}\n"
          + "]\n"
          + "}");

  private static final Schema recordWithFieldAliasesSchema = new Schema.Parser().parse(
      "{\"namespace\": \"namespace\",\n"
          + " \"type\": \"record\",\n"
          + " \"name\": \"test\",\n"
          + " \"fields\": [\n"
          + "     {\"name\": \"null\", \"type\": \"null\", \"aliases\": [\"test\"]},\n"
          + "     {\"name\": \"boolean\", \"type\": \"boolean\"},\n"
          + "     {\"name\": \"int\", \"type\": \"int\"},\n"
          + "     {\"name\": \"long\", \"type\": \"long\"},\n"
          + "     {\"name\": \"float\", \"type\": \"float\"},\n"
          + "     {\"name\": \"double\", \"type\": \"double\"},\n"
          + "     {\"name\": \"bytes\", \"type\": \"bytes\"},\n"
          + "     {\"name\": \"string\", \"type\": \"string\", \"aliases\": [\"string_alias\"]},\n"
          + "     {\"name\": \"null_default\", \"type\": \"null\", \"default\": null},\n"
          + "     {\"name\": \"boolean_default\", \"type\": \"boolean\", \"default\": false},\n"
          + "     {\"name\": \"int_default\", \"type\": \"int\", \"default\": 24},\n"
          + "     {\"name\": \"long_default\", \"type\": \"long\", \"default\": 4000000000},\n"
          + "     {\"name\": \"float_default\", \"type\": \"float\", \"default\": 12.3},\n"
          + "     {\"name\": \"double_default\", \"type\": \"double\", \"default\": 23.2},\n"
          + "     {\"name\": \"bytes_default\", \"type\": \"bytes\", \"default\": \"bytes\"},\n"
          + "     {\"name\": \"string_default\", \"type\": \"string\", \"default\": "
          + "\"default string\"}\n"
          + "]\n"
          + "}");
>>>>>>> c0c7521a

  private static final Schema arraySchema = new Schema.Parser().parse(
      "{\"namespace\": \"namespace\",\n"
          + " \"type\": \"array\",\n"
          + " \"name\": \"test\",\n"
          + " \"items\": \"string\"\n"
          + "}");

  private static final Schema mapSchema = new Schema.Parser().parse(
      "{\"namespace\": \"namespace\",\n"
          + " \"type\": \"map\",\n"
          + " \"name\": \"test\",\n"
          + " \"values\": \"string\"\n"
          + "}");

  private static final Schema unionSchema = new Schema.Parser().parse("{\"type\": \"record\",\n"
      + " \"name\": \"test\",\n"
      + " \"fields\": [\n"
      + "     {\"name\": \"union\", \"type\": [\"string\", \"int\"]}\n"
      + "]}");


  private static final Schema enumSchema = new Schema.Parser().parse("{ \"type\": \"enum\",\n"
      + "  \"name\": \"Suit\",\n"
      + "  \"symbols\" : [\"SPADES\", \"HEARTS\", \"DIAMONDS\", \"CLUBS\"]\n"
      + "}");

  private static final Schema enumSchema2 = new Schema.Parser().parse("{ \"type\": \"enum\",\n"
      + "  \"name\": \"Suit\",\n"
      + "  \"symbols\" : [\"SPADES\", \"HEARTS\", \"DIAMONDS\"]\n"
      + "}");

  @Test
  public void testPrimitiveTypesToAvro() throws Exception {
    Object result = AvroSchemaUtils.toObject((JsonNode) null, createPrimitiveSchema("null"));
    assertTrue(result == null);

    result = AvroSchemaUtils.toObject(jsonTree("true"), createPrimitiveSchema("boolean"));
    assertEquals(true, result);
    result = AvroSchemaUtils.toObject(jsonTree("false"), createPrimitiveSchema("boolean"));
    assertEquals(false, result);

    result = AvroSchemaUtils.toObject(jsonTree("12"), createPrimitiveSchema("int"));
    assertTrue(result instanceof Integer);
    assertEquals(12, result);

    result = AvroSchemaUtils.toObject(jsonTree("12"), createPrimitiveSchema("long"));
    assertTrue(result instanceof Long);
    assertEquals(12L, result);
    result = AvroSchemaUtils.toObject(jsonTree("5000000000"), createPrimitiveSchema("long"));
    assertTrue(result instanceof Long);
    assertEquals(5000000000L, result);

    result = AvroSchemaUtils.toObject(jsonTree("23.2"), createPrimitiveSchema("float"));
    assertTrue(result instanceof Float);
    assertEquals(23.2f, result);
    result = AvroSchemaUtils.toObject(jsonTree("23"), createPrimitiveSchema("float"));
    assertTrue(result instanceof Float);
    assertEquals(23.0f, result);

    result = AvroSchemaUtils.toObject(jsonTree("23.2"), createPrimitiveSchema("double"));
    assertTrue(result instanceof Double);
    assertEquals(23.2, result);
    result = AvroSchemaUtils.toObject(jsonTree("23"), createPrimitiveSchema("double"));
    assertTrue(result instanceof Double);
    assertEquals(23.0, result);

    // We can test bytes simply using simple ASCII string since the translation is direct in that
    // case
    result = AvroSchemaUtils.toObject(new TextNode("hello"), createPrimitiveSchema("bytes"));
    assertTrue(result instanceof ByteBuffer);
    assertArrayEquals(Base64.getEncoder().encode("hello".getBytes()),
        Base64.getEncoder().encode(((ByteBuffer) result).array())
    );

    result = AvroSchemaUtils.toObject(jsonTree("\"a string\""), createPrimitiveSchema("string"));
    assertTrue(result instanceof Utf8);
    assertEquals(new Utf8("a string"), result);
  }

  @Test
  public void testPrimitiveTypeToAvroSchemaMismatches() throws Exception {
    expectConversionException(jsonTree("12"), createPrimitiveSchema("null"));

    expectConversionException(jsonTree("12"), createPrimitiveSchema("boolean"));

    expectConversionException(jsonTree("false"), createPrimitiveSchema("int"));
    // Note that we don't test real numbers => int because JsonDecoder permits this and removes
    // the decimal part
    expectConversionException(jsonTree("5000000000"), createPrimitiveSchema("int"));

    expectConversionException(jsonTree("false"), createPrimitiveSchema("long"));
    // Note that we don't test real numbers => long because JsonDecoder permits this and removes
    // the decimal part

    expectConversionException(jsonTree("false"), createPrimitiveSchema("float"));

    expectConversionException(jsonTree("false"), createPrimitiveSchema("double"));

    expectConversionException(jsonTree("false"), createPrimitiveSchema("bytes"));

    expectConversionException(jsonTree("false"), createPrimitiveSchema("string"));
  }

  @Test
  public void testRecordToAvro() throws Exception {
    String json = "{\n"
        + "    \"null\": null,\n"
        + "    \"boolean\": true,\n"
        + "    \"int\": 12,\n"
        + "    \"long\": 5000000000,\n"
        + "    \"float\": 23.4,\n"
        + "    \"double\": 800.25,\n"
        + "    \"bytes\": \"hello\",\n"
        + "    \"string\": \"string\",\n"
        + "    \"null_default\": null,\n"
        + "    \"boolean_default\": false,\n"
        + "    \"int_default\": 24,\n"
        + "    \"long_default\": 4000000000,\n"
        + "    \"float_default\": 12.3,\n"
        + "    \"double_default\": 23.2,\n"
        + "    \"bytes_default\": \"bytes\",\n"
        + "    \"string_default\": \"default\"\n"
        + "}";

    Object result = AvroSchemaUtils.toObject(jsonTree(json), new AvroSchema(recordSchema));
    assertTrue(result instanceof GenericRecord);
    GenericRecord resultRecord = (GenericRecord) result;
    assertEquals(null, resultRecord.get("null"));
    assertEquals(true, resultRecord.get("boolean"));
    assertEquals(12, resultRecord.get("int"));
    assertEquals(5000000000L, resultRecord.get("long"));
    assertEquals(23.4f, resultRecord.get("float"));
    assertEquals(800.25, resultRecord.get("double"));
    assertArrayEquals(Base64.getEncoder().encode("hello".getBytes()),
        Base64.getEncoder().encode(((ByteBuffer) resultRecord.get("bytes")).array())
    );
    assertEquals("string", resultRecord.get("string").toString());
    // Nothing to check with default values, just want to make sure an exception wasn't thrown
    // when they values weren't specified for their fields.
  }

  @Test
  public void testArrayToAvro() throws Exception {
    String json = "[\"one\", \"two\", \"three\"]";

    Object result = AvroSchemaUtils.toObject(jsonTree(json), new AvroSchema(arraySchema));
    assertTrue(result instanceof GenericArray);
    assertArrayEquals(new Utf8[]{new Utf8("one"), new Utf8("two"), new Utf8("three")},
        ((GenericArray) result).toArray()
    );
  }

  @Test
  public void testMapToAvro() throws Exception {
    String json = "{\"first\": \"one\", \"second\": \"two\"}";

    Object result = AvroSchemaUtils.toObject(jsonTree(json), new AvroSchema(mapSchema));
    assertTrue(result instanceof Map);
    assertEquals(2, ((Map<String, Object>) result).size());
  }

  @Test
  public void testUnionToAvro() throws Exception {
    Object result = AvroSchemaUtils.toObject(jsonTree("{\"union\":{\"string\":\"test string\"}}"),
        new AvroSchema(unionSchema)
    );
    Object foo = ((GenericRecord) result).get("union");
    assertTrue(((GenericRecord) result).get("union") instanceof Utf8);

    result = AvroSchemaUtils.toObject(jsonTree("{\"union\":{\"int\":12}}"),
        new AvroSchema(unionSchema)
    );
    assertTrue(((GenericRecord) result).get("union") instanceof Integer);

    try {
      AvroSchemaUtils.toObject(jsonTree("12.4"), new AvroSchema(unionSchema));
      fail("Trying to convert floating point number to union(string,int) schema should fail");
    } catch (Exception e) {
      // expected
    }
  }

  @Test
  public void testEnumToAvro() throws Exception {
    Object result = AvroSchemaUtils.toObject(jsonTree("\"SPADES\""), new AvroSchema(enumSchema));
    assertTrue(result instanceof GenericEnumSymbol);

    // There's no failure case here because the only failure mode is passing in non-string data.
    // Even if they put in an invalid symbol name, the exception won't be thrown until
    // serialization.
  }

  @Test
  public void testEnumCompatibility() {
    AvroSchema schema1 = new AvroSchema(enumSchema);
    AvroSchema schema2 = new AvroSchema(enumSchema2);
    assertFalse(schema2.isBackwardCompatible(schema1).isEmpty());
  }

  @Test
  public void testPrimitiveTypesToJson() throws Exception {
    JsonNode result = objectMapper.readTree(AvroSchemaUtils.toJson((int) 0));
    assertTrue(result.isNumber());

    result = objectMapper.readTree(AvroSchemaUtils.toJson((long) 0));
    assertTrue(result.isNumber());

    result = objectMapper.readTree(AvroSchemaUtils.toJson(0.1f));
    assertTrue(result.isNumber());

    result = objectMapper.readTree(AvroSchemaUtils.toJson(0.1));
    assertTrue(result.isNumber());

    result = objectMapper.readTree(AvroSchemaUtils.toJson(true));
    assertTrue(result.isBoolean());

    // "Primitive" here refers to Avro primitive types, which are returned as standalone objects,
    // which can't have attached schemas. This includes, for example, Strings and byte[] even
    // though they are not Java primitives

    result = objectMapper.readTree(AvroSchemaUtils.toJson("abcdefg"));
    assertTrue(result.isTextual());
    assertEquals("abcdefg", result.textValue());

    result = objectMapper.readTree(AvroSchemaUtils.toJson(ByteBuffer.wrap("hello".getBytes())));
    assertTrue(result.isTextual());
    // Was generated from a string, so the Avro encoding should be equivalent to the string
    assertEquals("hello", result.textValue());
  }

  @Test
  public void testUnsupportedJavaPrimitivesToJson() throws Exception {
    expectConversionException((byte) 0);
    expectConversionException((char) 0);
    expectConversionException((short) 0);
  }

  @Test
  public void testRecordToJson() throws Exception {
    GenericRecord data = new GenericRecordBuilder(recordSchema).set("null", null)
        .set("boolean", true)
        .set("int", 12)
        .set("long", 5000000000L)
        .set("float", 23.4f)
        .set("double", 800.25)
        .set("bytes", ByteBuffer.wrap("bytes".getBytes()))
        .set("string", "string")
        .build();

    JsonNode result = objectMapper.readTree(AvroSchemaUtils.toJson(data));
    assertTrue(result.isObject());
    assertTrue(result.get("null").isNull());
    assertTrue(result.get("boolean").isBoolean());
    assertEquals(true, result.get("boolean").booleanValue());
    assertTrue(result.get("int").isIntegralNumber());
    assertEquals(12, result.get("int").intValue());
    assertTrue(result.get("long").isIntegralNumber());
    assertEquals(5000000000L, result.get("long").longValue());
    assertTrue(result.get("float").isFloatingPointNumber());
    assertEquals(23.4f, result.get("float").floatValue(), 0.1);
    assertTrue(result.get("double").isFloatingPointNumber());
    assertEquals(800.25, result.get("double").doubleValue(), 0.01);
    assertTrue(result.get("bytes").isTextual());
    // The bytes value was created from an ASCII string, so Avro's encoding should just give that
    // string back to us in the JSON-serialized version
    assertEquals("bytes", result.get("bytes").textValue());
    assertTrue(result.get("string").isTextual());
    assertEquals("string", result.get("string").textValue());
  }

  @Test
  public void testArrayToJson() throws Exception {
    GenericData.Array<String> data = new GenericData.Array(arraySchema,
        Arrays.asList("one", "two", "three")
    );
    JsonNode result = objectMapper.readTree(AvroSchemaUtils.toJson(data));

    assertTrue(result.isArray());
    assertEquals(3, result.size());
    assertEquals(JsonNodeFactory.instance.textNode("one"), result.get(0));
    assertEquals(JsonNodeFactory.instance.textNode("two"), result.get(1));
    assertEquals(JsonNodeFactory.instance.textNode("three"), result.get(2));
  }

  @Test
  public void testMapToJson() throws Exception {
    Map<String, Object> data = new HashMap<String, Object>();
    data.put("first", "one");
    data.put("second", "two");
    JsonNode result = objectMapper.readTree(AvroSchemaUtils.toJson(data));

    assertTrue(result.isObject());
    assertEquals(2, result.size());
    assertNotNull(result.get("first"));
    assertEquals("one", result.get("first").asText());
    assertNotNull(result.get("second"));
    assertEquals("two", result.get("second").asText());
  }

  @Test
  public void testEnumToJson() throws Exception {
    JsonNode result =
        objectMapper.readTree(AvroSchemaUtils.toJson(new GenericData.EnumSymbol(enumSchema,
        "SPADES"
    )));
    assertTrue(result.isTextual());
    assertEquals("SPADES", result.textValue());
  }

  @Test
<<<<<<< HEAD
  public void testInvalidDefault() throws Exception {
    AvroSchemaProvider provider = new AvroSchemaProvider();
    Map<String, String> configs = Collections.singletonMap(AvroSchemaProvider.AVRO_VALIDATE_DEFAULTS, "false");
    provider.configure(configs);
    Optional<ParsedSchema> schema = provider.parseSchema(recordInvalidDefaultSchema, Collections.emptyList(), true);
    assertTrue(schema.isPresent());

    configs = Collections.singletonMap(AvroSchemaProvider.AVRO_VALIDATE_DEFAULTS, "true");
    provider.configure(configs);
    schema = provider.parseSchema(recordInvalidDefaultSchema, Collections.emptyList(), true);
    assertFalse(schema.isPresent());
  }

=======
  public void testMetaInequalities() throws Exception {
    AvroSchema schema = new AvroSchema(recordSchema);
    AvroSchema schema1 = new AvroSchema(recordWithDocSchema);
    AvroSchema schema2 = new AvroSchema(recordWithAliasesSchema);
    AvroSchema schema3 = new AvroSchema(recordWithFieldDocSchema);
    AvroSchema schema4 = new AvroSchema(recordWithFieldAliasesSchema);
    assertNotEquals(schema, schema1);
    assertNotEquals(schema, schema2);
    assertNotEquals(schema, schema3);
    assertNotEquals(schema, schema4);
  }
>>>>>>> c0c7521a

  private static void expectConversionException(JsonNode obj, AvroSchema schema) {
    try {
      AvroSchemaUtils.toObject(obj, schema);
      fail("Expected conversion of "
          + (obj == null ? "null" : obj.toString())
          + " to schema "
          + schema.toString()
          + " to fail");
    } catch (Exception e) {
      // Expected
    }
  }

  private static void expectConversionException(Object obj) {
    try {
      AvroSchemaUtils.toJson(obj);
      fail("Expected conversion of "
          + (
          obj == null ? "null" : (obj.toString() + " (" + obj.getClass().getName() + ")"))
          + " to fail");
    } catch (Exception e) {
      // Expected
    }
  }

  private static AvroSchema createPrimitiveSchema(String type) {
    String schemaString = String.format("{\"type\" : \"%s\"}", type);
    return new AvroSchema(parser.parse(schemaString));
  }

  private static JsonNode jsonTree(String jsonData) {
    try {
      return objectMapper.readTree(jsonData);
    } catch (Exception e) {
      throw new RuntimeException("Failed to parse JSON", e);
    }
  }
}<|MERGE_RESOLUTION|>--- conflicted
+++ resolved
@@ -80,7 +80,6 @@
           + "]\n"
           + "}");
 
-<<<<<<< HEAD
   private static final String recordInvalidDefaultSchema =
       "{\"namespace\": \"namespace\",\n"
           + " \"type\": \"record\",\n"
@@ -89,7 +88,7 @@
           + "     {\"name\": \"string_default\", \"type\": \"string\", \"default\": null}\n"
           + "]\n"
           + "}";
-=======
+
   private static final Schema recordWithDocSchema = new Schema.Parser().parse(
       "{\"namespace\": \"namespace\",\n"
           + " \"type\": \"record\",\n"
@@ -191,7 +190,6 @@
           + "\"default string\"}\n"
           + "]\n"
           + "}");
->>>>>>> c0c7521a
 
   private static final Schema arraySchema = new Schema.Parser().parse(
       "{\"namespace\": \"namespace\",\n"
@@ -503,7 +501,6 @@
   }
 
   @Test
-<<<<<<< HEAD
   public void testInvalidDefault() throws Exception {
     AvroSchemaProvider provider = new AvroSchemaProvider();
     Map<String, String> configs = Collections.singletonMap(AvroSchemaProvider.AVRO_VALIDATE_DEFAULTS, "false");
@@ -517,7 +514,7 @@
     assertFalse(schema.isPresent());
   }
 
-=======
+  @Test
   public void testMetaInequalities() throws Exception {
     AvroSchema schema = new AvroSchema(recordSchema);
     AvroSchema schema1 = new AvroSchema(recordWithDocSchema);
@@ -529,7 +526,6 @@
     assertNotEquals(schema, schema3);
     assertNotEquals(schema, schema4);
   }
->>>>>>> c0c7521a
 
   private static void expectConversionException(JsonNode obj, AvroSchema schema) {
     try {
