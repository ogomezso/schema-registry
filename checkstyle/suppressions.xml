<?xml version="1.0"?>

<!DOCTYPE suppressions PUBLIC
        "-//Puppy Crawl//DTD Suppressions 1.1//EN"
        "http://www.puppycrawl.com/dtds/suppressions_1_1.dtd">

<suppressions>

    <suppress checks="ParameterName"
              files="ErrorMessage.java"/>

    <suppress checks="ParameterNumber"
<<<<<<< HEAD
              files="(MessageDefinition|SchemaRegistryCoordinator).java"/>
=======
              files="(AbstractKafkaProtobufSerializer|SchemaRegistryCoordinator).java"/>
>>>>>>> 2452620b

    <suppress checks="ClassDataAbstractionCoupling"
              files="(AbstractKafkaAvroDeserializer|AbstractKafkaAvroSerializer|RestService|Errors|SchemaRegistryRestApplication|KafkaSchemaRegistry|KafkaStore|AvroConverter|AvroData|KafkaGroupLeaderElector|ProtobufSchema|ProtobufData|JsonSchemaData|InMemoryCache|SchemaMessageReader|JsonSchemaConverter|MetricsContainer).java"/>

    <suppress checks="ClassFanOutComplexity"
              files="(RestService|KafkaSchemaRegistry|KafkaStore|KafkaStoreReaderThread|AvroData|KafkaGroupLeaderElector).java"/>

    <suppress checks="LineLength"
              files="(Errors|AvroMessageReader).java"/>

    <suppress checks="CyclomaticComplexity"
              files="(AbstractKafkaAvroDeserializer|AbstractKafkaAvroSerializer|AvroSchemaUtils|CompatibilityResource|KafkaSchemaRegistry|KafkaStoreReaderThread|AvroData|DownloadSchemaRegistryMojo|MockSchemaRegistryClient|SchemaRegistrySerializer|SchemaValue|SubjectVersionsResource|ProtobufSchema|SchemaDiff|FieldSchemaDiff|MessageSchemaDiff|DynamicSchema|SchemaMessageFormatter|ProtobufData|JsonSchema|JSON.*|AbstractKafkaJsonSchemaDeserializer|JsonSchemaData|JsonSchemaUtils|ProtobufSchemaUtils|SchemaMessageReader).java"/>

    <suppress checks="NPathComplexity"
              files="(AvroData|DownloadSchemaRegistryMojo|KafkaSchemaRegistry|KafkaStoreReaderThread|Schema|SchemaValue|SchemaDiff|MessageSchemaDiff|ProtobufData|JsonSchemaData|SchemaMessageFormatter|SchemaMessageReader).java"/>

    <suppress checks="JavaNCSS"
              files="(AvroData|ProtobufData|SchemaDiff|NumberSchemaDiff|JsonSchemaData|KafkaSchemaRegistry|KafkaStoreReaderThread|ProtobufSchema).java"/>

    <suppress checks="MethodLength"
              files="AvroData.java"/>

    <suppress checks="AbbreviationAsWordInName"
              files="(.*SchemaRegistryClient|JSON.*).java"/>

    <suppress checks="MethodLength"
              files="(SchemaRegistryConfig|ProtobufData|JsonSchemaData).java"/>

    <suppress checks="BooleanExpressionComplexity"
              files="AvroData.java"/>

    <suppress checks="MemberName"
              files="(DynamicSchema|EnumDefinition|MessageDefinition).java"/>

    <suppress checks="[a-zA-Z0-9]*"
              files="(DecimalOrBuilder|DecimalProto|Decimal|MetaProto).java"/>

</suppressions><|MERGE_RESOLUTION|>--- conflicted
+++ resolved
@@ -10,11 +10,7 @@
               files="ErrorMessage.java"/>
 
     <suppress checks="ParameterNumber"
-<<<<<<< HEAD
-              files="(MessageDefinition|SchemaRegistryCoordinator).java"/>
-=======
-              files="(AbstractKafkaProtobufSerializer|SchemaRegistryCoordinator).java"/>
->>>>>>> 2452620b
+              files="(AbstractKafkaProtobufSerializer|MessageDefinition|SchemaRegistryCoordinator).java"/>
 
     <suppress checks="ClassDataAbstractionCoupling"
               files="(AbstractKafkaAvroDeserializer|AbstractKafkaAvroSerializer|RestService|Errors|SchemaRegistryRestApplication|KafkaSchemaRegistry|KafkaStore|AvroConverter|AvroData|KafkaGroupLeaderElector|ProtobufSchema|ProtobufData|JsonSchemaData|InMemoryCache|SchemaMessageReader|JsonSchemaConverter|MetricsContainer).java"/>
