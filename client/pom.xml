<project xmlns:xsi="http://www.w3.org/2001/XMLSchema-instance"
         xmlns="http://maven.apache.org/POM/4.0.0"
         xsi:schemaLocation="http://maven.apache.org/POM/4.0.0 http://maven.apache.org/maven-v4_0_0.xsd">

    <modelVersion>4.0.0</modelVersion>

    <parent>
        <groupId>io.confluent</groupId>
        <artifactId>kafka-schema-registry-parent</artifactId>
        <version>5.5.6-SNAPSHOT</version>
    </parent>

    <licenses>
        <license>
            <name>Apache License 2.0</name>
            <url>http://www.apache.org/licenses/LICENSE-2.0.html</url>
            <distribution>repo</distribution>
        </license>
    </licenses>

    <artifactId>kafka-schema-registry-client</artifactId>
    <packaging>jar</packaging>
    <name>kafka-schema-registry-client</name>

    <dependencies>
        <dependency>
            <groupId>org.apache.kafka</groupId>
            <artifactId>kafka-clients</artifactId>
        </dependency>
        <dependency>
            <groupId>io.confluent</groupId>
            <artifactId>common-config</artifactId>
        </dependency>

        <dependency>
            <groupId>org.apache.avro</groupId>
            <artifactId>avro</artifactId>
        </dependency>
        <dependency>
            <groupId>com.fasterxml.jackson.core</groupId>
            <artifactId>jackson-databind</artifactId>
        </dependency>
        <dependency>
            <groupId>jakarta.ws.rs</groupId>
            <artifactId>jakarta.ws.rs-api</artifactId>
        </dependency>
        <dependency>
            <groupId>org.glassfish.jersey.core</groupId>
            <artifactId>jersey-common</artifactId>
            <version>${jersey.version}</version>
        </dependency>
        <dependency>
            <groupId>org.easymock</groupId>
            <artifactId>easymock</artifactId>
            <scope>test</scope>
        </dependency>
        <dependency>
            <groupId>org.powermock</groupId>
            <artifactId>powermock-module-junit4</artifactId>
            <scope>test</scope>
        </dependency>
        <dependency>
            <groupId>org.powermock</groupId>
            <artifactId>powermock-api-easymock</artifactId>
            <scope>test</scope>
        </dependency>
        <dependency>
            <groupId>junit</groupId>
            <artifactId>junit</artifactId>
            <scope>test</scope>
        </dependency>
        <dependency>
            <groupId>io.swagger</groupId>
            <artifactId>swagger-annotations</artifactId>
        </dependency>
        <dependency>
<<<<<<< HEAD
            <groupId>com.google.guava</groupId>
            <artifactId>guava</artifactId>
            <scope>test</scope>
=======
            <groupId>io.swagger</groupId>
            <artifactId>swagger-core</artifactId>
            <version>1.6.2</version>
            <exclusions>
                <exclusion>
                    <groupId>javax.validation</groupId>
                    <artifactId>validation-api</artifactId>
                </exclusion>
                <exclusion>
                    <groupId>com.google.guava</groupId>
                    <artifactId>guava</artifactId>
                </exclusion>
            </exclusions>
>>>>>>> 79c9f496
        </dependency>
         <dependency>
                 <groupId>com.google.guava</groupId>
                <artifactId>guava</artifactId>
               <version>${guava.version}</version>
          </dependency>
    </dependencies>
</project><|MERGE_RESOLUTION|>--- conflicted
+++ resolved
@@ -74,11 +74,6 @@
             <artifactId>swagger-annotations</artifactId>
         </dependency>
         <dependency>
-<<<<<<< HEAD
-            <groupId>com.google.guava</groupId>
-            <artifactId>guava</artifactId>
-            <scope>test</scope>
-=======
             <groupId>io.swagger</groupId>
             <artifactId>swagger-core</artifactId>
             <version>1.6.2</version>
@@ -92,12 +87,10 @@
                     <artifactId>guava</artifactId>
                 </exclusion>
             </exclusions>
->>>>>>> 79c9f496
+        <dependency>
+            <groupId>com.google.guava</groupId>
+            <artifactId>guava</artifactId>
+            <version>${guava.version}</version>
         </dependency>
-         <dependency>
-                 <groupId>com.google.guava</groupId>
-                <artifactId>guava</artifactId>
-               <version>${guava.version}</version>
-          </dependency>
     </dependencies>
 </project>