--- conflicted
+++ resolved
@@ -78,15 +78,11 @@
   }
 
   public static Schema getSchema(Object object) {
-    return getSchema(object, false, false);
+    return getSchema(object, false, false, false);
   }
 
   public static Schema getSchema(Object object, boolean useReflection,
-<<<<<<< HEAD
-                                 boolean reflectionAllowNull) {
-=======
-      boolean removeJavaProperties) {
->>>>>>> 96969328
+                                 boolean reflectionAllowNull, boolean removeJavaProperties) {
     if (object == null) {
       return primitiveSchemas.get("Null");
     } else if (object instanceof Boolean) {
