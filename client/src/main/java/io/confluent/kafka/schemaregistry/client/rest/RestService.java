/*
 * Copyright 2018 Confluent Inc.
 *
 * Licensed under the Apache License, Version 2.0 (the "License");
 * you may not use this file except in compliance with the License.
 * You may obtain a copy of the License at
 *
 * http://www.apache.org/licenses/LICENSE-2.0
 *
 * Unless required by applicable law or agreed to in writing, software
 * distributed under the License is distributed on an "AS IS" BASIS,
 * WITHOUT WARRANTIES OR CONDITIONS OF ANY KIND, either express or implied.
 * See the License for the specific language governing permissions and
 * limitations under the License.
 */

package io.confluent.kafka.schemaregistry.client.rest;

import com.fasterxml.jackson.core.JsonProcessingException;
import com.fasterxml.jackson.core.type.TypeReference;
import com.fasterxml.jackson.databind.JsonNode;
import com.fasterxml.jackson.databind.ObjectMapper;

import com.google.common.base.Charsets;
import com.google.common.io.CharStreams;
import io.confluent.kafka.schemaregistry.client.SchemaRegistryClientConfig;
import io.confluent.kafka.schemaregistry.client.rest.entities.Config;
import io.confluent.kafka.schemaregistry.client.rest.entities.ErrorMessage;
import io.confluent.kafka.schemaregistry.client.rest.entities.Schema;
import io.confluent.kafka.schemaregistry.client.rest.entities.SchemaRegistryServerVersion;
import io.confluent.kafka.schemaregistry.client.rest.entities.SchemaString;
import io.confluent.kafka.schemaregistry.client.rest.entities.ServerClusterId;
import io.confluent.kafka.schemaregistry.client.rest.entities.SchemaReference;
import io.confluent.kafka.schemaregistry.client.rest.entities.SubjectVersion;
import io.confluent.kafka.schemaregistry.client.security.basicauth.BasicAuthCredentialProviderFactory;
import io.confluent.kafka.schemaregistry.client.security.bearerauth.BearerAuthCredentialProvider;

import org.apache.kafka.common.Configurable;
import org.apache.kafka.common.config.ConfigException;
import org.slf4j.Logger;
import org.slf4j.LoggerFactory;

import java.io.Closeable;
import java.io.IOException;
import java.io.InputStream;
import java.io.InputStreamReader;
import java.io.OutputStream;
import java.net.HttpURLConnection;
import java.net.InetSocketAddress;
import java.net.MalformedURLException;
import java.net.Proxy;
import java.net.URL;
import java.nio.charset.StandardCharsets;
import java.util.Arrays;
import java.util.Base64;
import java.util.Collections;
import java.util.List;
import java.util.Map;

import javax.net.ssl.HostnameVerifier;
import javax.net.ssl.HttpsURLConnection;
import javax.net.ssl.SSLSocketFactory;

import io.confluent.kafka.schemaregistry.client.rest.entities.requests.CompatibilityCheckResponse;
import io.confluent.kafka.schemaregistry.client.rest.entities.requests.ConfigUpdateRequest;
import io.confluent.kafka.schemaregistry.client.rest.entities.Mode;
import io.confluent.kafka.schemaregistry.client.rest.entities.requests.ModeUpdateRequest;
import io.confluent.kafka.schemaregistry.client.rest.entities.requests.RegisterSchemaRequest;
import io.confluent.kafka.schemaregistry.client.rest.entities.requests.RegisterSchemaResponse;
import io.confluent.kafka.schemaregistry.client.rest.exceptions.RestClientException;
import io.confluent.kafka.schemaregistry.client.rest.utils.UrlList;
import io.confluent.kafka.schemaregistry.client.security.basicauth.BasicAuthCredentialProvider;
import io.confluent.kafka.schemaregistry.client.security.bearerauth.BearerAuthCredentialProviderFactory;
import io.confluent.kafka.schemaregistry.utils.JacksonMapper;

/**
 * Rest access layer for sending requests to the schema registry.
 */
public class RestService implements Closeable, Configurable {

  private static final Logger log = LoggerFactory.getLogger(RestService.class);
  private static final TypeReference<RegisterSchemaResponse> REGISTER_RESPONSE_TYPE =
      new TypeReference<RegisterSchemaResponse>() {
      };
  private static final TypeReference<Config> GET_CONFIG_RESPONSE_TYPE =
      new TypeReference<Config>() {
      };
  private static final TypeReference<Mode> GET_MODE_RESPONSE_TYPE =
      new TypeReference<Mode>() {
      };
  private static final TypeReference<List<Schema>> GET_SCHEMAS_RESPONSE_TYPE =
      new TypeReference<List<Schema>>() {
      };
  private static final TypeReference<SchemaString> GET_SCHEMA_BY_ID_RESPONSE_TYPE =
      new TypeReference<SchemaString>() {
      };
  private static final TypeReference<List<String>> GET_SCHEMA_TYPES_TYPE =
      new TypeReference<List<String>>() {
      };
  private static final TypeReference<JsonNode> GET_SCHEMA_ONLY_BY_VERSION_RESPONSE_TYPE =
      new TypeReference<JsonNode>() {
      };
  private static final TypeReference<Schema> GET_SCHEMA_BY_VERSION_RESPONSE_TYPE =
      new TypeReference<Schema>() {
      };
  private static final TypeReference<List<Integer>> GET_REFERENCED_BY_RESPONSE_TYPE =
      new TypeReference<List<Integer>>() {
      };
  private static final TypeReference<List<Integer>> ALL_VERSIONS_RESPONSE_TYPE =
      new TypeReference<List<Integer>>() {
      };
  private static final TypeReference<List<String>> ALL_CONTEXTS_RESPONSE_TYPE =
      new TypeReference<List<String>>() {
      };
  private static final TypeReference<List<String>> ALL_TOPICS_RESPONSE_TYPE =
      new TypeReference<List<String>>() {
      };
  private static final TypeReference<List<SubjectVersion>> GET_VERSIONS_RESPONSE_TYPE =
      new TypeReference<List<SubjectVersion>>() {
      };
  private static final TypeReference<CompatibilityCheckResponse>
      COMPATIBILITY_CHECK_RESPONSE_TYPE_REFERENCE =
      new TypeReference<CompatibilityCheckResponse>() {
      };
  private static final TypeReference<Schema>
      SUBJECT_SCHEMA_VERSION_RESPONSE_TYPE_REFERENCE =
      new TypeReference<Schema>() {
      };
  private static final TypeReference<ConfigUpdateRequest>
      UPDATE_CONFIG_RESPONSE_TYPE_REFERENCE =
      new TypeReference<ConfigUpdateRequest>() {
      };
  private static final TypeReference<ModeUpdateRequest>
      UPDATE_MODE_RESPONSE_TYPE_REFERENCE =
      new TypeReference<ModeUpdateRequest>() {
      };
  private static final TypeReference<Integer> DELETE_SUBJECT_VERSION_RESPONSE_TYPE =
      new TypeReference<Integer>() {
      };
  private static final TypeReference<? extends List<Integer>> DELETE_SUBJECT_RESPONSE_TYPE =
      new TypeReference<List<Integer>>() {
      };
  private static final TypeReference<Mode> DELETE_SUBJECT_MODE_RESPONSE_TYPE =
      new TypeReference<Mode>() {
      };
  private static final TypeReference<Config> DELETE_SUBJECT_CONFIG_RESPONSE_TYPE =
      new TypeReference<Config>() {
      };
  private static final TypeReference<ServerClusterId> GET_CLUSTER_ID_RESPONSE_TYPE =
      new TypeReference<ServerClusterId>() {
      };
  private static final TypeReference<SchemaRegistryServerVersion> GET_SR_VERSION_RESPONSE_TYPE =
          new TypeReference<SchemaRegistryServerVersion>() {
          };



  private static final int JSON_PARSE_ERROR_CODE = 50005;
  private static ObjectMapper jsonDeserializer = JacksonMapper.INSTANCE;

  private static final String AUTHORIZATION_HEADER = "Authorization";
  private static final String TARGET_SR_CLUSTER = "target-sr-cluster";
  private static final String TARGET_IDENTITY_POOL_ID = "Confluent-Identity-Pool-Id";

  public static final Map<String, String> DEFAULT_REQUEST_PROPERTIES;

  static {
    DEFAULT_REQUEST_PROPERTIES =
        Collections.singletonMap("Content-Type", Versions.SCHEMA_REGISTRY_V1_JSON_WEIGHTED);
  }

  private UrlList baseUrls;
  private SSLSocketFactory sslSocketFactory;
  private int httpConnectTimeoutMs;
  private int httpReadTimeoutMs;
  private HostnameVerifier hostnameVerifier;
  private BasicAuthCredentialProvider basicAuthCredentialProvider;
  private BearerAuthCredentialProvider bearerAuthCredentialProvider;
  private Map<String, String> httpHeaders;
  private Proxy proxy;

  public RestService(UrlList baseUrls) {
    this.baseUrls = baseUrls;
  }

  public RestService(List<String> baseUrls) {
    this(new UrlList(baseUrls));
  }

  public RestService(String baseUrlConfig) {
    this(parseBaseUrl(baseUrlConfig));
  }

  @Override
  public void configure(Map<String, ?> configs) {
    setHttpConnectTimeoutMs(SchemaRegistryClientConfig.getHttpConnectTimeoutMs(configs));
    setHttpReadTimeoutMs(SchemaRegistryClientConfig.getHttpReadTimeoutMs(configs));

    String basicCredentialsSource =
        (String) configs.get(SchemaRegistryClientConfig.BASIC_AUTH_CREDENTIALS_SOURCE);
    String bearerCredentialsSource =
        (String) configs.get(SchemaRegistryClientConfig.BEARER_AUTH_CREDENTIALS_SOURCE);

    if (isNonEmpty(basicCredentialsSource) && isNonEmpty(bearerCredentialsSource)) {
      throw new ConfigException(String.format(
          "Only one of '%s' and '%s' may be specified",
          SchemaRegistryClientConfig.BASIC_AUTH_CREDENTIALS_SOURCE,
          SchemaRegistryClientConfig.BEARER_AUTH_CREDENTIALS_SOURCE
      ));

    } else if (isNonEmpty(basicCredentialsSource)) {
      BasicAuthCredentialProvider basicAuthCredentialProvider =
          BasicAuthCredentialProviderFactory.getBasicAuthCredentialProvider(
              basicCredentialsSource,
              configs
          );
      setBasicAuthCredentialProvider(basicAuthCredentialProvider);

    } else if (isNonEmpty(bearerCredentialsSource)) {
      BearerAuthCredentialProvider bearerAuthCredentialProvider =
          BearerAuthCredentialProviderFactory.getBearerAuthCredentialProvider(
              bearerCredentialsSource,
              configs
          );
      setBearerAuthCredentialProvider(bearerAuthCredentialProvider);
    }

    String proxyHost = (String) configs.get(SchemaRegistryClientConfig.PROXY_HOST);
    Object proxyPortVal = configs.get(SchemaRegistryClientConfig.PROXY_PORT);
    Integer proxyPort = proxyPortVal instanceof String
                        ? Integer.valueOf((String) proxyPortVal)
                        : (Integer) proxyPortVal;

    if (isValidProxyConfig(proxyHost, proxyPort)) {
      setProxy(proxyHost, proxyPort);
    }
  }

  private static boolean isNonEmpty(String s) {
    return s != null && !s.isEmpty();
  }

  private static boolean isValidProxyConfig(String proxyHost, Integer proxyPort) {
    return isNonEmpty(proxyHost) && proxyPort != null && proxyPort > 0;
  }

  public void setSslSocketFactory(SSLSocketFactory sslSocketFactory) {
    this.sslSocketFactory = sslSocketFactory;
  }

  public void setHostnameVerifier(HostnameVerifier hostnameVerifier) {
    this.hostnameVerifier = hostnameVerifier;
  }

  public void setHttpConnectTimeoutMs(int httpConnectTimeoutMs) {
    this.httpConnectTimeoutMs = httpConnectTimeoutMs;
  }

  public void setHttpReadTimeoutMs(int httpReadTimeoutMs) {
    this.httpReadTimeoutMs = httpReadTimeoutMs;
  }

  /**
   * @param requestUrl        HTTP connection will be established with this url.
   * @param method            HTTP method ("GET", "POST", "PUT", etc.)
   * @param requestBodyData   Bytes to be sent in the request body.
   * @param requestProperties HTTP header properties.
   * @param responseFormat    Expected format of the response to the HTTP request.
   * @param <T>               The type of the deserialized response to the HTTP request.
   * @return The deserialized response to the HTTP request, or null if no data is expected.
   */
  private <T> T sendHttpRequest(String requestUrl, String method, byte[] requestBodyData,
                                Map<String, String> requestProperties,
                                TypeReference<T> responseFormat)
      throws IOException, RestClientException {
    String requestData = requestBodyData == null
                         ? "null"
                         : new String(requestBodyData, StandardCharsets.UTF_8);
    log.debug(String.format("Sending %s with input %s to %s",
                            method, requestData,
                            requestUrl));

    HttpURLConnection connection = null;
    try {
      URL url = url(requestUrl);
      
      connection = buildConnection(url, method, requestProperties);

      if (requestBodyData != null) {
        connection.setDoOutput(true);
        try (OutputStream os = connection.getOutputStream()) {
          os.write(requestBodyData);
          os.flush();
        } catch (IOException e) {
          log.error("Failed to send HTTP request to endpoint: " + url, e);
          throw e;
        }
      }

      int responseCode = connection.getResponseCode();
      if (responseCode == HttpURLConnection.HTTP_OK) {
        InputStream is = connection.getInputStream();
        T result = jsonDeserializer.readValue(is, responseFormat);
        is.close();
        return result;
      } else if (responseCode == HttpURLConnection.HTTP_NO_CONTENT) {
        return null;
      } else {
        ErrorMessage errorMessage;
        try (InputStream es = connection.getErrorStream()) {
          if (es != null) {
            String errorString = CharStreams.toString(new InputStreamReader(es, Charsets.UTF_8));
            try {
              errorMessage = jsonDeserializer.readValue(errorString, ErrorMessage.class);
            } catch (JsonProcessingException e) {
              errorMessage = new ErrorMessage(JSON_PARSE_ERROR_CODE, errorString);
            }
          } else {
            errorMessage = new ErrorMessage(JSON_PARSE_ERROR_CODE, "Error");
          }
        }
        throw new RestClientException(errorMessage.getMessage(), responseCode,
                                      errorMessage.getErrorCode());
      }

    } finally {
      if (connection != null) {
        connection.disconnect();
      }
    }
  }

  private HttpURLConnection buildConnection(URL url, String method, Map<String,
                                            String> requestProperties)
      throws IOException {
    HttpURLConnection connection = null;
    if (proxy == null) {
      connection = (HttpURLConnection) url.openConnection();
    } else {
      connection = (HttpURLConnection) url.openConnection(proxy);
    }

    connection.setConnectTimeout(this.httpConnectTimeoutMs);
    connection.setReadTimeout(this.httpReadTimeoutMs);

    setupSsl(connection);
    connection.setRequestMethod(method);
    setAuthRequestHeaders(connection);
    setCustomHeaders(connection);
    // connection.getResponseCode() implicitly calls getInputStream, so always set to true.
    // On the other hand, leaving this out breaks nothing.
    connection.setDoInput(true);

    for (Map.Entry<String, String> entry : requestProperties.entrySet()) {
      connection.setRequestProperty(entry.getKey(), entry.getValue());
    }

    connection.setUseCaches(false);

    return connection;
  }

  private void setupSsl(HttpURLConnection connection) {
    if (connection instanceof HttpsURLConnection && sslSocketFactory != null) {
      ((HttpsURLConnection) connection).setSSLSocketFactory(sslSocketFactory);
      if (hostnameVerifier != null) {
        ((HttpsURLConnection) connection).setHostnameVerifier(hostnameVerifier);
      }
    }
  }

  /**
   * Send an HTTP request.
   *
   * @param path              The relative path
   * @param method            HTTP method ("GET", "POST", "PUT", etc.)
   * @param requestBodyData   Bytes to be sent in the request body.
   * @param requestProperties HTTP header properties.
   * @param responseFormat    Expected format of the response to the HTTP request.
   * @param <T>               The type of the deserialized response to the HTTP request.
   * @return The deserialized response to the HTTP request, or null if no data is expected.
   */
  public <T> T httpRequest(String path,
                           String method,
                           byte[] requestBodyData,
                           Map<String, String> requestProperties,
                           TypeReference<T> responseFormat)
      throws IOException, RestClientException {
    for (int i = 0, n = baseUrls.size(); i < n; i++) {
      String baseUrl = baseUrls.current();
      String requestUrl = buildRequestUrl(baseUrl, path);
      try {
        return sendHttpRequest(requestUrl,
                               method,
                               requestBodyData,
                               requestProperties,
                               responseFormat);
      } catch (IOException e) {
        baseUrls.fail(baseUrl);
        if (i == n - 1) {
          throw e; // Raise the exception since we have no more urls to try
        }
      }
    }
    throw new IOException("Internal HTTP retry error"); // Can't get here
  }

  // Visible for testing
  static String buildRequestUrl(String baseUrl, String path) {
    // Join base URL and path, collapsing any duplicate forward slash delimiters
    return baseUrl.replaceFirst("/$", "") + "/" + path.replaceFirst("^/", "");
  }

  // Visible for testing
  public Schema lookUpSubjectVersion(String schemaString, String subject)
      throws IOException, RestClientException {
    return lookUpSubjectVersion(schemaString, subject, false);
  }

  // Visible for testing
  public Schema lookUpSubjectVersion(String schemaString,
                                     String subject,
                                     boolean lookupDeletedSchema)
      throws IOException, RestClientException {
    return lookUpSubjectVersion(schemaString, subject, false, lookupDeletedSchema);
  }

  public Schema lookUpSubjectVersion(String schemaString,
                                     String subject,
                                     boolean normalize,
                                     boolean lookupDeletedSchema)
      throws IOException, RestClientException {
    RegisterSchemaRequest request = new RegisterSchemaRequest();
    request.setSchema(schemaString);
    return lookUpSubjectVersion(
        DEFAULT_REQUEST_PROPERTIES, request, subject, normalize, lookupDeletedSchema);
  }

  public Schema lookUpSubjectVersion(String schemaString,
                                     String schemaType,
                                     List<SchemaReference> references,
                                     String subject,
                                     boolean lookupDeletedSchema)
      throws IOException, RestClientException {
    return lookUpSubjectVersion(
        schemaString, schemaType, references, subject, false, lookupDeletedSchema);
  }

  public Schema lookUpSubjectVersion(String schemaString,
                                     String schemaType,
                                     List<SchemaReference> references,
                                     String subject,
                                     boolean normalize,
                                     boolean lookupDeletedSchema)
      throws IOException, RestClientException {
    RegisterSchemaRequest request = new RegisterSchemaRequest();
    request.setSchema(schemaString);
    request.setSchemaType(schemaType);
    request.setReferences(references);
    return lookUpSubjectVersion(
        DEFAULT_REQUEST_PROPERTIES, request, subject, normalize, lookupDeletedSchema);
  }

  public Schema lookUpSubjectVersion(RegisterSchemaRequest registerSchemaRequest,
                                     String subject,
                                     boolean normalize,
                                     boolean lookupDeletedSchema)
      throws IOException, RestClientException {
    return lookUpSubjectVersion(
        DEFAULT_REQUEST_PROPERTIES, registerSchemaRequest, subject, normalize, lookupDeletedSchema);
  }

  public Schema lookUpSubjectVersion(Map<String, String> requestProperties,
                                     RegisterSchemaRequest registerSchemaRequest,
                                     String subject,
                                     boolean normalize,
                                     boolean lookupDeletedSchema)
      throws IOException, RestClientException {
    UriBuilder builder = UriBuilder.fromPath("/subjects/{subject}")
        .queryParam("normalize", normalize)
        .queryParam("deleted", lookupDeletedSchema);
    String path = builder.build(subject).toString();

    Schema schema = httpRequest(path, "POST",
                                registerSchemaRequest.toJson().getBytes(StandardCharsets.UTF_8),
                                requestProperties, SUBJECT_SCHEMA_VERSION_RESPONSE_TYPE_REFERENCE);
    return schema;
  }

  // Visible for testing
  public int registerSchema(String schemaString, String subject)
      throws IOException, RestClientException {
    return registerSchema(schemaString, subject, false);
  }

  public int registerSchema(String schemaString, String subject, boolean normalize)
      throws IOException, RestClientException {
    RegisterSchemaRequest request = new RegisterSchemaRequest();
    request.setSchema(schemaString);
    return registerSchema(request, subject, normalize);
  }

  public int registerSchema(String schemaString, String schemaType,
                            List<SchemaReference> references, String subject)
      throws IOException, RestClientException {
    return registerSchema(schemaString, schemaType, references, subject, false);
  }

  public int registerSchema(String schemaString, String schemaType,
                            List<SchemaReference> references, String subject, boolean normalize)
      throws IOException, RestClientException {
    RegisterSchemaRequest request = new RegisterSchemaRequest();
    request.setSchema(schemaString);
    request.setSchemaType(schemaType);
    request.setReferences(references);
    return registerSchema(request, subject, normalize);
  }

  // Visible for testing
  public int registerSchema(String schemaString, String subject, int version, int id)
      throws IOException, RestClientException {
    return registerSchema(schemaString, subject, version, id, false);
  }

  public int registerSchema(String schemaString, String subject,
                            int version, int id, boolean normalize)
      throws IOException, RestClientException {
    RegisterSchemaRequest request = new RegisterSchemaRequest();
    request.setSchema(schemaString);
    request.setVersion(version);
    request.setId(id);
    return registerSchema(request, subject, normalize);
  }

  public int registerSchema(String schemaString, String schemaType,
                            List<SchemaReference> references, String subject, int version, int id)
      throws IOException, RestClientException {
    return registerSchema(schemaString, schemaType, references, subject, version, id, false);
  }

  public int registerSchema(String schemaString, String schemaType,
                            List<SchemaReference> references, String subject, int version, int id,
                            boolean normalize)
                            throws IOException, RestClientException {
    RegisterSchemaRequest request = new RegisterSchemaRequest();
    request.setSchema(schemaString);
    request.setSchemaType(schemaType);
    request.setReferences(references);
    request.setVersion(version);
    request.setId(id);
    return registerSchema(request, subject, normalize);
  }

  public int registerSchema(RegisterSchemaRequest registerSchemaRequest,
                            String subject,
                            boolean normalize)
      throws IOException, RestClientException {
    return registerSchema(DEFAULT_REQUEST_PROPERTIES, registerSchemaRequest, subject, normalize);
  }

  public int registerSchema(Map<String, String> requestProperties,
                            RegisterSchemaRequest registerSchemaRequest,
                            String subject,
                            boolean normalize)
      throws IOException, RestClientException {
    UriBuilder builder = UriBuilder.fromPath("/subjects/{subject}/versions")
        .queryParam("normalize", normalize);
    String path = builder.build(subject).toString();

    RegisterSchemaResponse response = httpRequest(
        path, "POST",
        registerSchemaRequest.toJson().getBytes(StandardCharsets.UTF_8),
        requestProperties,
        REGISTER_RESPONSE_TYPE);

    return response.getId();
  }

  public List<String> testCompatibility(String schemaString, String subject, boolean verbose)
      throws IOException, RestClientException {
    RegisterSchemaRequest request = new RegisterSchemaRequest();
    request.setSchema(schemaString);
    return testCompatibility(request, subject, null, false, verbose);
  }

  // Visible for testing
  public List<String> testCompatibility(String schemaString, String subject, String version)
      throws IOException, RestClientException {
    RegisterSchemaRequest request = new RegisterSchemaRequest();
    request.setSchema(schemaString);
    return testCompatibility(request, subject, version, false, false);
  }

  public List<String> testCompatibility(String schemaString,
                                        String schemaType,
                                        List<SchemaReference> references,
                                        String subject,
                                        String version,
                                        boolean verbose)
      throws IOException, RestClientException {
    RegisterSchemaRequest request = new RegisterSchemaRequest();
    request.setSchema(schemaString);
    request.setSchemaType(schemaType);
    request.setReferences(references);
    return testCompatibility(request, subject, version, false, verbose);
  }

  public List<String> testCompatibility(RegisterSchemaRequest registerSchemaRequest,
                                        String subject,
                                        String version,
                                        boolean normalize,
                                        boolean verbose)
      throws IOException, RestClientException {
    return testCompatibility(DEFAULT_REQUEST_PROPERTIES, registerSchemaRequest,
                             subject, version, normalize, verbose);
  }

  public List<String> testCompatibility(Map<String, String> requestProperties,
                                        RegisterSchemaRequest registerSchemaRequest,
                                        String subject,
                                        String version,
                                        boolean normalize,
                                        boolean verbose)
      throws IOException, RestClientException {
    String path;
    if (version != null) {
      path = UriBuilder.fromPath("/compatibility/subjects/{subject}/versions/{version}")
          .queryParam("normalize", normalize)
          .queryParam("verbose", verbose)
          .build(subject, version).toString();
    } else {
      path = UriBuilder.fromPath("/compatibility/subjects/{subject}/versions/")
          .queryParam("normalize", normalize)
          .queryParam("verbose", verbose)
          .build(subject).toString();
    }

    CompatibilityCheckResponse response =
        httpRequest(path, "POST",
                    registerSchemaRequest.toJson().getBytes(StandardCharsets.UTF_8),
                    requestProperties, COMPATIBILITY_CHECK_RESPONSE_TYPE_REFERENCE);
    if (verbose) {
      return response.getMessages() == null ? Collections.emptyList() : response.getMessages();
    } else {
      return response.getIsCompatible()
              ? Collections.emptyList() : Collections.singletonList("Schemas are incompatible");
    }
  }

  public ConfigUpdateRequest updateCompatibility(String compatibility, String subject)
      throws IOException, RestClientException {
    ConfigUpdateRequest request = new ConfigUpdateRequest();
    request.setCompatibilityLevel(compatibility);
    return updateConfig(request, subject);
  }

  public ConfigUpdateRequest updateConfig(ConfigUpdateRequest configUpdateRequest,
                                          String subject)
      throws IOException, RestClientException {
    return updateConfig(DEFAULT_REQUEST_PROPERTIES, configUpdateRequest, subject);
  }

  /**
   * On success, this api simply echoes the request in the response.
   */
  public ConfigUpdateRequest updateConfig(Map<String, String> requestProperties,
                                          ConfigUpdateRequest configUpdateRequest,
                                          String subject)
      throws IOException, RestClientException {
    String path = subject != null
                  ? UriBuilder.fromPath("/config/{subject}").build(subject).toString()
                  : "/config";

    ConfigUpdateRequest response =
        httpRequest(path, "PUT", configUpdateRequest.toJson().getBytes(StandardCharsets.UTF_8),
                    requestProperties, UPDATE_CONFIG_RESPONSE_TYPE_REFERENCE);
    return response;
  }

  public Config getConfig(String subject)
      throws IOException, RestClientException {
    return getConfig(DEFAULT_REQUEST_PROPERTIES, subject, false);
  }

  public Config getConfig(Map<String, String> requestProperties,
                          String subject)
      throws IOException, RestClientException {
    return getConfig(requestProperties, subject, false);
  }

  public Config getConfig(Map<String, String> requestProperties,
                          String subject,
                          boolean defaultToGlobal)
      throws IOException, RestClientException {
    String path = subject != null
        ? UriBuilder.fromPath("/config/{subject}")
        .queryParam("defaultToGlobal", defaultToGlobal).build(subject).toString()
        : "/config";

    Config config =
        httpRequest(path, "GET", null, requestProperties, GET_CONFIG_RESPONSE_TYPE);
    return config;
  }

  public Config deleteConfig(String subject)
      throws IOException, RestClientException {
    return deleteConfig(DEFAULT_REQUEST_PROPERTIES, subject);
  }

  public Config deleteConfig(Map<String, String> requestProperties, String subject)
      throws IOException, RestClientException {
    String path = subject != null
        ? UriBuilder.fromPath("/config/{subject}").build(subject).toString() : "/config";

    Config response = httpRequest(path, "DELETE", null, requestProperties,
        DELETE_SUBJECT_CONFIG_RESPONSE_TYPE);
    return response;
  }

  public ModeUpdateRequest setMode(String mode)
      throws IOException, RestClientException {
    return setMode(mode, null);
  }

  public ModeUpdateRequest setMode(String mode, String subject)
      throws IOException, RestClientException {
    return setMode(mode, subject, false);
  }

  public ModeUpdateRequest setMode(String mode, String subject, boolean force)
      throws IOException, RestClientException {
    ModeUpdateRequest request = new ModeUpdateRequest();
    request.setMode(mode);
    return setMode(DEFAULT_REQUEST_PROPERTIES, request, subject, force);
  }

  /**
   * On success, this api simply echoes the request in the response.
   */
  public ModeUpdateRequest setMode(Map<String, String> requestProperties,
                                   ModeUpdateRequest modeUpdateRequest,
                                   String subject,
                                   boolean force)
      throws IOException, RestClientException {
    String path = subject != null
        ? UriBuilder.fromPath("/mode/{subject}")
        .queryParam("force", force).build(subject).toString()
        : UriBuilder.fromPath("/mode")
            .queryParam("force", force).build().toString();

    ModeUpdateRequest response =
        httpRequest(path, "PUT", modeUpdateRequest.toJson().getBytes(StandardCharsets.UTF_8),
            requestProperties, UPDATE_MODE_RESPONSE_TYPE_REFERENCE);
    return response;
  }

  public Mode getMode()
      throws IOException, RestClientException {
    return getMode(null, false);
  }

  public Mode getMode(String subject)
      throws IOException, RestClientException {
    return getMode(subject, false);
  }

  public Mode getMode(String subject, boolean defaultToGlobal)
      throws IOException, RestClientException {
    String path = subject != null
        ? UriBuilder.fromPath("/mode/{subject}")
        .queryParam("defaultToGlobal", defaultToGlobal).build(subject).toString()
        : "/mode";

    Mode mode =
        httpRequest(path, "GET", null, DEFAULT_REQUEST_PROPERTIES, GET_MODE_RESPONSE_TYPE);
    return mode;
  }

  public Mode deleteSubjectMode(String subject)
      throws IOException, RestClientException {
    return deleteSubjectMode(DEFAULT_REQUEST_PROPERTIES, subject);
  }

  public Mode deleteSubjectMode(Map<String, String> requestProperties, String subject)
      throws IOException, RestClientException {
    UriBuilder builder = UriBuilder.fromPath("/mode/{subject}");
    String path = builder.build(subject).toString();

    Mode response = httpRequest(path, "DELETE", null, requestProperties,
        DELETE_SUBJECT_MODE_RESPONSE_TYPE);
    return response;
  }

  public List<Schema> getSchemas(
      String subjectPrefix,
      boolean lookupDeletedSchema,
      boolean latestOnly)
      throws IOException, RestClientException {
    return getSchemas(DEFAULT_REQUEST_PROPERTIES,
        subjectPrefix, lookupDeletedSchema, latestOnly, null, null);
  }

  public List<Schema> getSchemas(Map<String, String> requestProperties,
      String subjectPrefix,
      boolean lookupDeletedSchema,
      boolean latestOnly,
      Integer offset,
      Integer limit)
      throws IOException, RestClientException {
    UriBuilder builder = UriBuilder.fromPath("/schemas");
    if (subjectPrefix != null) {
      builder.queryParam("subjectPrefix", subjectPrefix);
    }
    builder.queryParam("deleted", lookupDeletedSchema);
    builder.queryParam("latestOnly", latestOnly);
    if (offset != null) {
      builder.queryParam("offset", offset);
    }
    if (limit != null) {
      builder.queryParam("limit", limit);
    }
    String path = builder.build().toString();

    List<Schema> response = httpRequest(path, "GET", null, requestProperties,
        GET_SCHEMAS_RESPONSE_TYPE);
    return response;
  }

  public SchemaString getId(int id) throws IOException, RestClientException {
    return getId(DEFAULT_REQUEST_PROPERTIES, id, null, false);
  }

  public SchemaString getId(int id, boolean fetchMaxId)
      throws IOException, RestClientException {
    return getId(DEFAULT_REQUEST_PROPERTIES, id, null, fetchMaxId);
  }

  public SchemaString getId(int id, String subject) throws IOException, RestClientException {
    return getId(DEFAULT_REQUEST_PROPERTIES, id, subject, false);
  }

  public SchemaString getId(int id, String subject, boolean fetchMaxId)
      throws IOException, RestClientException {
    return getId(DEFAULT_REQUEST_PROPERTIES, id, subject, fetchMaxId);
  }

  public SchemaString getId(Map<String, String> requestProperties,
                            int id) throws IOException, RestClientException {
    return getId(requestProperties, id, null, false);
  }

  public SchemaString getId(Map<String, String> requestProperties,
                            int id, String subject) throws IOException, RestClientException {
    return getId(requestProperties, id, subject, false);
  }

  public SchemaString getId(Map<String, String> requestProperties,
      int id, String subject, boolean fetchMaxId) throws IOException, RestClientException {
    UriBuilder builder = UriBuilder.fromPath("/schemas/ids/{id}")
        .queryParam("fetchMaxId", fetchMaxId);
    if (subject != null) {
      builder.queryParam("subject", subject);
    }
    String path = builder.build(id).toString();

    SchemaString response = httpRequest(path, "GET", null, requestProperties,
                                        GET_SCHEMA_BY_ID_RESPONSE_TYPE);
    return response;
  }

  public String getOnlySchemaById(int id) throws RestClientException, IOException {
    return getOnlySchemaById(DEFAULT_REQUEST_PROPERTIES, id, null);
  }

  public String getOnlySchemaById(Map<String, String> requestProperties,
                                  int id, String subject)
          throws IOException, RestClientException {
    UriBuilder builder = UriBuilder.fromPath("/schemas/ids/{id}/schema");
    if (subject != null) {
      builder.queryParam("subject", subject);
    }
    String path = builder.build(id).toString();
    JsonNode response = httpRequest(path, "GET", null,
            requestProperties, GET_SCHEMA_ONLY_BY_VERSION_RESPONSE_TYPE);
    return response.toString();
  }

  public List<String> getSchemaTypes() throws IOException, RestClientException {
    return getSchemaTypes(DEFAULT_REQUEST_PROPERTIES);
  }

  public List<String> getSchemaTypes(Map<String, String> requestProperties)
      throws IOException, RestClientException {
    UriBuilder builder = UriBuilder.fromPath("/schemas/types");
    String path = builder.toString();

    List<String> response = httpRequest(path, "GET", null, requestProperties,
        GET_SCHEMA_TYPES_TYPE);
    return response;
  }

  public Schema getVersion(String subject, int version) throws IOException, RestClientException {
    return getVersion(DEFAULT_REQUEST_PROPERTIES, subject, version, false);
  }

  public Schema getVersion(String subject, int version, boolean lookupDeletedSchema)
      throws IOException, RestClientException {
    return getVersion(DEFAULT_REQUEST_PROPERTIES, subject, version, lookupDeletedSchema);
  }

  public Schema getVersion(Map<String, String> requestProperties,
                           String subject, int version)
      throws IOException, RestClientException {
    return getVersion(requestProperties, subject, version, false);
  }

  public Schema getVersion(Map<String, String> requestProperties,
                           String subject, int version, boolean lookupDeletedSchema)
      throws IOException, RestClientException {
    UriBuilder builder = UriBuilder.fromPath("/subjects/{subject}/versions/{version}")
        .queryParam("deleted", lookupDeletedSchema);
    String path = builder.build(subject, version).toString();

    Schema response = httpRequest(path, "GET", null, requestProperties,
        GET_SCHEMA_BY_VERSION_RESPONSE_TYPE);
    return response;
  }

  public Schema getLatestVersion(String subject)
      throws IOException, RestClientException {
    return getLatestVersion(DEFAULT_REQUEST_PROPERTIES, subject);
  }

  public Schema getLatestVersion(Map<String, String> requestProperties,
                                 String subject)
      throws IOException, RestClientException {
    UriBuilder builder = UriBuilder.fromPath("/subjects/{subject}/versions/latest");
    String path = builder.build(subject).toString();

    Schema response = httpRequest(path, "GET", null, requestProperties,
                                  GET_SCHEMA_BY_VERSION_RESPONSE_TYPE);
    return response;
  }

  public String getVersionSchemaOnly(String subject, int version)
            throws IOException, RestClientException {
    UriBuilder builder = UriBuilder.fromPath("/subjects/{subject}/versions/{version}/schema");
    String path = builder.build(subject, version).toString();

    JsonNode response = httpRequest(path, "GET", null, DEFAULT_REQUEST_PROPERTIES,
            GET_SCHEMA_ONLY_BY_VERSION_RESPONSE_TYPE);
    return response.toString();
  }

  public String getLatestVersionSchemaOnly(String subject)
            throws IOException, RestClientException {
    UriBuilder builder = UriBuilder.fromPath("/subjects/{subject}/versions/latest/schema");
    String path = builder.build(subject).toString();

    JsonNode response = httpRequest(path, "GET", null, DEFAULT_REQUEST_PROPERTIES,
            GET_SCHEMA_ONLY_BY_VERSION_RESPONSE_TYPE);
    return response.toString();
  }

  public List<Integer> getReferencedBy(String subject, int version) throws IOException,
      RestClientException {
    return getReferencedBy(DEFAULT_REQUEST_PROPERTIES, subject, version);
  }

  public List<Integer> getReferencedBy(Map<String, String> requestProperties,
                                       String subject, int version)
      throws IOException, RestClientException {
    UriBuilder builder = UriBuilder.fromPath("/subjects/{subject}/versions/{version}/referencedby");
    String path = builder.build(subject, version).toString();

    List<Integer> response = httpRequest(path, "GET", null, requestProperties,
        GET_REFERENCED_BY_RESPONSE_TYPE);
    return response;
  }

  public List<Integer> getAllVersions(String subject)
      throws IOException, RestClientException {
    return getAllVersions(DEFAULT_REQUEST_PROPERTIES, subject);
  }

  public List<Integer> getAllVersions(Map<String, String> requestProperties,
                                      String subject)
      throws IOException, RestClientException {
    return getAllVersions(requestProperties, subject, false, false);
  }

  public List<Integer> getAllVersions(Map<String, String> requestProperties,
                                      String subject,
                                      boolean lookupDeletedSchema)
          throws IOException, RestClientException {
    return getAllVersions(requestProperties, subject, lookupDeletedSchema, false);
  }

  public List<Integer> getAllVersions(Map<String, String> requestProperties,
                                      String subject,
                                      boolean lookupDeletedSchema,
                                      boolean lookupDeletedOnlySchema)
      throws IOException, RestClientException {
    UriBuilder builder = UriBuilder.fromPath("/subjects/{subject}/versions");
    builder.queryParam("deleted", lookupDeletedSchema);
    builder.queryParam("deletedOnly", lookupDeletedOnlySchema);
    String path = builder.build(subject).toString();

    List<Integer> response = httpRequest(path, "GET", null, requestProperties,
        ALL_VERSIONS_RESPONSE_TYPE);
    return response;
  }

  public List<Integer> getDeletedOnlyVersions(String subject)
      throws IOException, RestClientException {
    return getAllVersions(DEFAULT_REQUEST_PROPERTIES, subject, false, true);
  }

  public List<String> getAllContexts()
      throws IOException, RestClientException {
    return getAllContexts(DEFAULT_REQUEST_PROPERTIES);
  }

  public List<String> getAllContexts(Map<String, String> requestProperties)
      throws IOException, RestClientException {
    UriBuilder builder = UriBuilder.fromPath("/contexts");
    String path = builder.build().toString();
    List<String> response = httpRequest(path, "GET", null, requestProperties,
        ALL_CONTEXTS_RESPONSE_TYPE);
    return response;
  }

  public List<String> getAllSubjects()
      throws IOException, RestClientException {
    return getAllSubjects(DEFAULT_REQUEST_PROPERTIES);
  }

  public List<String> getAllSubjects(boolean deletedSubjects)
      throws IOException, RestClientException {
    return getAllSubjects(DEFAULT_REQUEST_PROPERTIES, null, deletedSubjects);
  }

  public List<String> getAllSubjects(String subjectPrefix, boolean deletedSubjects)
      throws IOException, RestClientException {
    return getAllSubjects(DEFAULT_REQUEST_PROPERTIES, subjectPrefix, deletedSubjects);
  }

  public List<String> getAllSubjects(Map<String, String> requestProperties)
      throws IOException, RestClientException {
    List<String> response = httpRequest("/subjects", "GET", null, requestProperties,
                                        ALL_TOPICS_RESPONSE_TYPE);
    return response;
  }

  public List<String> getAllSubjects(Map<String, String> requestProperties,
                                     String subjectPrefix,
                                     boolean deletedSubjects)
      throws IOException, RestClientException {
    return getAllSubjects(requestProperties, subjectPrefix, deletedSubjects, false);
  }

  public List<String> getAllSubjects(Map<String, String> requestProperties,
                                     String subjectPrefix,
                                     boolean deletedSubjects,
                                     boolean deletedOnlySubjects)
      throws IOException, RestClientException {
    UriBuilder builder = UriBuilder.fromPath("/subjects");
    builder.queryParam("deleted", deletedSubjects);
    builder.queryParam("deletedOnly", deletedOnlySubjects);
    if (subjectPrefix != null) {
      builder.queryParam("subjectPrefix", subjectPrefix);
    }
    String path = builder.build().toString();
    List<String> response = httpRequest(path, "GET", null, requestProperties,
        ALL_TOPICS_RESPONSE_TYPE);
    return response;
  }

  public List<String> getDeletedOnlySubjects(String subjectPrefix)
      throws IOException, RestClientException {
    return getAllSubjects(DEFAULT_REQUEST_PROPERTIES, subjectPrefix, false, true);
  }

  public List<String> getAllSubjectsById(int id)
      throws IOException, RestClientException {
    return getAllSubjectsById(DEFAULT_REQUEST_PROPERTIES, id, null);
  }

  public List<String> getAllSubjectsById(int id, String subject)
      throws IOException, RestClientException {
    return getAllSubjectsById(DEFAULT_REQUEST_PROPERTIES, id, subject);
  }

  public List<String> getAllSubjectsById(int id, String subject, boolean deleted)
      throws IOException, RestClientException {
    return getAllSubjectsById(DEFAULT_REQUEST_PROPERTIES, id, subject, deleted);
  }

  public List<String> getAllSubjectsById(Map<String, String> requestProperties,
                                         int id)
      throws IOException, RestClientException {
    return getAllSubjectsById(requestProperties, id, null, false);
  }

  public List<String> getAllSubjectsById(Map<String, String> requestProperties,
                                         int id,
                                         String subject)
      throws IOException, RestClientException {
    return getAllSubjectsById(requestProperties, id, subject, false);
  }

  public List<String> getAllSubjectsById(Map<String, String> requestProperties,
                                         int id,
                                         String subject,
                                         boolean lookupDeleted)
      throws IOException, RestClientException {
    UriBuilder builder = UriBuilder.fromPath("/schemas/ids/{id}/subjects");
    builder.queryParam("deleted", lookupDeleted);
    if (subject != null) {
      builder.queryParam("subject", subject);
    }
    String path = builder.build(id).toString();

    List<String> response = httpRequest(path, "GET", null, requestProperties,
                                        ALL_TOPICS_RESPONSE_TYPE);

    return response;
  }

  public List<SubjectVersion> getAllVersionsById(int id)
      throws IOException, RestClientException {
    return getAllVersionsById(DEFAULT_REQUEST_PROPERTIES, id, null);
  }

  public List<SubjectVersion> getAllVersionsById(int id, String subject)
      throws IOException, RestClientException {
    return getAllVersionsById(DEFAULT_REQUEST_PROPERTIES, id, subject);
  }

  public List<SubjectVersion> getAllVersionsById(int id, String subject, boolean deleted)
      throws IOException, RestClientException {
    return getAllVersionsById(DEFAULT_REQUEST_PROPERTIES, id, subject, deleted);
  }

  public List<SubjectVersion> getAllVersionsById(Map<String, String> requestProperties,
                                                 int id)
      throws IOException, RestClientException {
    return getAllVersionsById(requestProperties, id, null, false);
  }

  public List<SubjectVersion> getAllVersionsById(Map<String, String> requestProperties,
                                                 int id,
                                                 String subject)
      throws IOException, RestClientException {
    return getAllVersionsById(requestProperties, id, subject, false);
  }

  public List<SubjectVersion> getAllVersionsById(Map<String, String> requestProperties,
                                                 int id,
                                                 String subject,
                                                 boolean lookupDeleted)
      throws IOException, RestClientException {
    UriBuilder builder = UriBuilder.fromPath("/schemas/ids/{id}/versions");
    builder.queryParam("deleted", lookupDeleted);
    if (subject != null) {
      builder.queryParam("subject", subject);
    }
    String path = builder.build(id).toString();

    List<SubjectVersion> response = httpRequest(path, "GET", null, requestProperties,
        GET_VERSIONS_RESPONSE_TYPE);

    return response;
  }

  public Integer deleteSchemaVersion(
      Map<String, String> requestProperties,
      String subject,
      String version
  ) throws IOException,
                                                                            RestClientException {
    UriBuilder builder = UriBuilder.fromPath("/subjects/{subject}/versions/{version}");
    String path = builder.build(subject, version).toString();

    Integer response = httpRequest(path, "DELETE", null, requestProperties,
                                   DELETE_SUBJECT_VERSION_RESPONSE_TYPE);
    return response;
  }

  public Integer deleteSchemaVersion(
          Map<String, String> requestProperties,
          String subject,
          String version,
          boolean permanentDelete
  ) throws IOException,
          RestClientException {
    UriBuilder builder = UriBuilder.fromPath("/subjects/{subject}/versions/{version}");
    builder.queryParam("permanent", permanentDelete);
    String path = builder.build(subject, version).toString();

    Integer response = httpRequest(path, "DELETE", null, requestProperties,
            DELETE_SUBJECT_VERSION_RESPONSE_TYPE);
    return response;
  }

  public List<Integer> deleteSubject(
      Map<String, String> requestProperties,
      String subject
  ) throws IOException,
                                                            RestClientException {
    UriBuilder builder = UriBuilder.fromPath("/subjects/{subject}");
    String path = builder.build(subject).toString();

    List<Integer> response = httpRequest(path, "DELETE", null, requestProperties,
                                         DELETE_SUBJECT_RESPONSE_TYPE);
    return response;
  }

  public List<Integer> deleteSubject(
          Map<String, String> requestProperties,
          String subject,
          boolean permanentDelete
  ) throws IOException,
          RestClientException {
    UriBuilder builder = UriBuilder.fromPath("/subjects/{subject}");
    builder.queryParam("permanent", permanentDelete);
    String path = builder.build(subject).toString();

    List<Integer> response = httpRequest(path, "DELETE", null, requestProperties,
            DELETE_SUBJECT_RESPONSE_TYPE);
    return response;
  }

  public ServerClusterId getClusterId() throws IOException, RestClientException {
    return getClusterId(DEFAULT_REQUEST_PROPERTIES);
  }

  public ServerClusterId getClusterId(Map<String, String> requestProperties)
      throws IOException, RestClientException {
    return httpRequest("/v1/metadata/id", "GET", null,
                        requestProperties, GET_CLUSTER_ID_RESPONSE_TYPE);
  }

  public SchemaRegistryServerVersion getSchemaRegistryServerVersion()
          throws IOException, RestClientException {
    return httpRequest("/v1/metadata/version", "GET", null,
            DEFAULT_REQUEST_PROPERTIES, GET_SR_VERSION_RESPONSE_TYPE);
  }

  private static List<String> parseBaseUrl(String baseUrl) {
    List<String> baseUrls = Arrays.asList(baseUrl.split("\\s*,\\s*"));
    if (baseUrls.isEmpty()) {
      throw new IllegalArgumentException("Missing required schema registry url list");
    }
    return baseUrls;
  }

  public UrlList getBaseUrls() {
    return baseUrls;
  }

  private void setAuthRequestHeaders(HttpURLConnection connection) {
    if (basicAuthCredentialProvider != null) {
      String userInfo = basicAuthCredentialProvider.getUserInfo(connection.getURL());
      if (userInfo != null) {
        String authHeader = Base64.getEncoder().encodeToString(
            userInfo.getBytes(StandardCharsets.UTF_8));
        connection.setRequestProperty(AUTHORIZATION_HEADER, "Basic " + authHeader);
      }
    }

    if (bearerAuthCredentialProvider != null) {
      String bearerToken = bearerAuthCredentialProvider.getBearerToken(connection.getURL());
      if (bearerToken != null) {
        connection.setRequestProperty(AUTHORIZATION_HEADER, "Bearer " + bearerToken);
      }

      String targetIdentityPoolId = bearerAuthCredentialProvider.getTargetIdentityPoolId();
      if (targetIdentityPoolId != null) {
        connection.setRequestProperty(TARGET_IDENTITY_POOL_ID, targetIdentityPoolId);
      }

      String targetSchemaRegistry = bearerAuthCredentialProvider.getTargetSchemaRegistry();
      if (targetSchemaRegistry != null) {
        connection.setRequestProperty(TARGET_SR_CLUSTER, targetSchemaRegistry);
      }
    }
  }

  private void setCustomHeaders(HttpURLConnection connection) {
    if (httpHeaders != null) {
      httpHeaders.forEach((k, v) -> connection.setRequestProperty(k, v));
    }
  }

  public void setBasicAuthCredentialProvider(
      BasicAuthCredentialProvider basicAuthCredentialProvider) {
    this.basicAuthCredentialProvider = basicAuthCredentialProvider;
  }

  public void setBearerAuthCredentialProvider(
      BearerAuthCredentialProvider bearerAuthCredentialProvider) {
    this.bearerAuthCredentialProvider = bearerAuthCredentialProvider;
  }

  public void setHttpHeaders(Map<String, String> httpHeaders) {
    this.httpHeaders = httpHeaders;
  }

  public void setProxy(String proxyHost, int proxyPort) {
    this.proxy = new Proxy(Proxy.Type.HTTP, new InetSocketAddress(proxyHost, proxyPort));
  }

<<<<<<< HEAD
  @Override
  public void close() throws IOException {
    if (bearerAuthCredentialProvider != null) {
      bearerAuthCredentialProvider.close();
    }
=======
  /**
   * Convert url string to URL. This method is package-private so that it can be mocked for unit
   * tests.
   *
   * @param requestUrl url string
   * @return {@link URL}
   * @throws MalformedURLException if the input string is a malformed URL
   */
  URL url(String requestUrl) throws MalformedURLException {
    return new URL(requestUrl);
>>>>>>> 426fb26d
  }
}<|MERGE_RESOLUTION|>--- conflicted
+++ resolved
@@ -1311,13 +1311,6 @@
     this.proxy = new Proxy(Proxy.Type.HTTP, new InetSocketAddress(proxyHost, proxyPort));
   }
 
-<<<<<<< HEAD
-  @Override
-  public void close() throws IOException {
-    if (bearerAuthCredentialProvider != null) {
-      bearerAuthCredentialProvider.close();
-    }
-=======
   /**
    * Convert url string to URL. This method is package-private so that it can be mocked for unit
    * tests.
@@ -1328,6 +1321,12 @@
    */
   URL url(String requestUrl) throws MalformedURLException {
     return new URL(requestUrl);
->>>>>>> 426fb26d
+  }
+
+  @Override
+  public void close() throws IOException {
+    if (bearerAuthCredentialProvider != null) {
+      bearerAuthCredentialProvider.close();
+    }
   }
 }