/*
 * Copyright 2018 Confluent Inc.
 *
 * Licensed under the Confluent Community License (the "License"); you may not use
 * this file except in compliance with the License.  You may obtain a copy of the
 * License at
 *
 * http://www.confluent.io/confluent-community-license
 *
 * Unless required by applicable law or agreed to in writing, software
 * distributed under the License is distributed on an "AS IS" BASIS, WITHOUT
 * WARRANTIES OF ANY KIND, either express or implied.  See the License for the
 * specific language governing permissions and limitations under the License.
 */

package io.confluent.kafka.schemaregistry.masterelector.kafka;

import org.apache.kafka.clients.ApiVersions;
import org.apache.kafka.clients.ClientDnsLookup;
import org.apache.kafka.clients.ClientUtils;
import org.apache.kafka.clients.CommonClientConfigs;
import org.apache.kafka.clients.Metadata;
import org.apache.kafka.clients.NetworkClient;
import org.apache.kafka.clients.consumer.internals.ConsumerNetworkClient;
import org.apache.kafka.common.KafkaException;
import org.apache.kafka.common.metrics.JmxReporter;
import org.apache.kafka.common.metrics.MetricConfig;
import org.apache.kafka.common.metrics.Metrics;
import org.apache.kafka.common.metrics.MetricsReporter;
import org.apache.kafka.common.network.ChannelBuilder;
import org.apache.kafka.common.network.Selector;
import org.apache.kafka.common.utils.AppInfoParser;
import org.apache.kafka.common.utils.LogContext;
import org.apache.kafka.common.utils.Time;
import org.slf4j.Logger;
import org.slf4j.LoggerFactory;

import java.net.InetSocketAddress;
import java.util.LinkedHashMap;
import java.util.List;
import java.util.Map;
import java.util.concurrent.CountDownLatch;
import java.util.concurrent.ExecutorService;
import java.util.concurrent.Executors;
import java.util.concurrent.TimeUnit;
import java.util.concurrent.atomic.AtomicBoolean;
import java.util.concurrent.atomic.AtomicInteger;
import java.util.concurrent.atomic.AtomicReference;

import io.confluent.kafka.schemaregistry.exceptions.SchemaRegistryException;
import io.confluent.kafka.schemaregistry.exceptions.SchemaRegistryInitializationException;
import io.confluent.kafka.schemaregistry.exceptions.SchemaRegistryStoreException;
import io.confluent.kafka.schemaregistry.exceptions.SchemaRegistryTimeoutException;
import io.confluent.kafka.schemaregistry.rest.SchemaRegistryConfig;
import io.confluent.kafka.schemaregistry.storage.KafkaSchemaRegistry;
import io.confluent.kafka.schemaregistry.storage.MasterElector;
import io.confluent.kafka.schemaregistry.storage.SchemaRegistryIdentity;

public class KafkaGroupMasterElector implements MasterElector, SchemaRegistryRebalanceListener {

  private static final Logger log = LoggerFactory.getLogger(KafkaGroupMasterElector.class);

  private static final AtomicInteger SR_CLIENT_ID_SEQUENCE = new AtomicInteger(1);
  private static final String JMX_PREFIX = "kafka.schema.registry";

  private final int initTimeout;
  private final String clientId;
  private final ConsumerNetworkClient client;
  private final Metrics metrics;
  private final Metadata metadata;
  private final long retryBackoffMs;
  private final SchemaRegistryCoordinator coordinator;
  private final KafkaSchemaRegistry schemaRegistry;

  private AtomicBoolean stopped = new AtomicBoolean(false);
  private ExecutorService executor;
  private CountDownLatch joinedLatch = new CountDownLatch(1);

  public KafkaGroupMasterElector(SchemaRegistryConfig config,
                                 SchemaRegistryIdentity myIdentity,
                                 KafkaSchemaRegistry schemaRegistry
  ) throws SchemaRegistryInitializationException {
    try {
      this.schemaRegistry = schemaRegistry;

      clientId = "sr-" + SR_CLIENT_ID_SEQUENCE.getAndIncrement();

      Map<String, String> metricsTags = new LinkedHashMap<>();
      metricsTags.put("client-id", clientId);
      long sampleWindowMs = config.getLong(CommonClientConfigs.METRICS_SAMPLE_WINDOW_MS_CONFIG);
      MetricConfig metricConfig = new MetricConfig()
          .samples(config.getInt(CommonClientConfigs.METRICS_NUM_SAMPLES_CONFIG))
          .timeWindow(sampleWindowMs, TimeUnit.MILLISECONDS)
          .tags(metricsTags);
      List<MetricsReporter>
          reporters = config.getConfiguredInstances(
          CommonClientConfigs.METRIC_REPORTER_CLASSES_CONFIG,
          MetricsReporter.class
      );
      reporters.add(new JmxReporter(JMX_PREFIX));

      Time time = Time.SYSTEM;

      ClientConfig clientConfig = new ClientConfig(config.originalsWithPrefix("kafkastore."),
          false);

      this.metrics = new Metrics(metricConfig, reporters, time);
      this.retryBackoffMs = clientConfig.getLong(CommonClientConfigs.RETRY_BACKOFF_MS_CONFIG);
      this.metadata = new Metadata(
          retryBackoffMs,
          clientConfig.getLong(CommonClientConfigs.METADATA_MAX_AGE_CONFIG),
          true
      );
      List<String> bootstrapServers
          = config.getList(SchemaRegistryConfig.KAFKASTORE_BOOTSTRAP_SERVERS_CONFIG);
      List<InetSocketAddress> addresses = ClientUtils.parseAndValidateAddresses(bootstrapServers,
<<<<<<< HEAD
          ClientDnsLookup.DEFAULT.name());
      this.metadata.bootstrap(addresses, time.milliseconds());
=======
          clientConfig.getString(CommonClientConfigs.CLIENT_DNS_LOOKUP_CONFIG));
      this.metadata.update(Cluster.bootstrap(addresses), Collections.<String>emptySet(), 0);
>>>>>>> f219431e
      String metricGrpPrefix = "kafka.schema.registry";

      ChannelBuilder channelBuilder = ClientUtils.createChannelBuilder(clientConfig, time);
      long maxIdleMs = clientConfig.getLong(CommonClientConfigs.CONNECTIONS_MAX_IDLE_MS_CONFIG);

      String groupId = config.getString(SchemaRegistryConfig.SCHEMAREGISTRY_GROUP_ID_CONFIG);
      LogContext logContext = new LogContext("[Schema registry clientId=" + clientId + ", groupId="
                                             + groupId + "] ");
      NetworkClient netClient = new NetworkClient(
          new Selector(maxIdleMs, metrics, time, metricGrpPrefix, channelBuilder, logContext),
          this.metadata,
          clientId,
          100, // a fixed large enough value will suffice
          clientConfig.getLong(CommonClientConfigs.RECONNECT_BACKOFF_MS_CONFIG),
          clientConfig.getLong(CommonClientConfigs.RECONNECT_BACKOFF_MAX_MS_CONFIG),
          clientConfig.getInt(CommonClientConfigs.SEND_BUFFER_CONFIG),
          clientConfig.getInt(CommonClientConfigs.RECEIVE_BUFFER_CONFIG),
          clientConfig.getInt(CommonClientConfigs.REQUEST_TIMEOUT_MS_CONFIG),
          ClientDnsLookup.forConfig(
              clientConfig.getString(CommonClientConfigs.CLIENT_DNS_LOOKUP_CONFIG)),
          time,
          true,
          new ApiVersions(),
          logContext);

      this.client = new ConsumerNetworkClient(
          logContext,
          netClient,
          metadata,
          time,
          retryBackoffMs,
          clientConfig.getInt(CommonClientConfigs.REQUEST_TIMEOUT_MS_CONFIG),
          Integer.MAX_VALUE
      );
      this.coordinator = new SchemaRegistryCoordinator(
          logContext,
          this.client,
          groupId,
          300000, // Default MAX_POLL_INTERVAL_MS_CONFIG
          10000, // Default SESSION_TIMEOUT_MS_CONFIG)
          3000, // Default HEARTBEAT_INTERVAL_MS_CONFIG
          metrics,
          metricGrpPrefix,
          time,
          retryBackoffMs,
          myIdentity,
          this
      );

      AppInfoParser.registerAppInfo(JMX_PREFIX, clientId, metrics);

      initTimeout = config.getInt(SchemaRegistryConfig.KAFKASTORE_INIT_TIMEOUT_CONFIG);

      log.debug("Schema registry group member created");
    } catch (Throwable t) {
      // call close methods if internal objects are already constructed
      // this is to prevent resource leak. see KAFKA-2121
      stop(true);
      // now propagate the exception
      throw new SchemaRegistryInitializationException("Failed to construct kafka consumer", t);
    }
  }

  @Override
  public void init() throws SchemaRegistryTimeoutException, SchemaRegistryStoreException {
    log.debug("Initializing schema registry group member");

    executor = Executors.newSingleThreadExecutor();
    executor.submit(new Runnable() {
      @Override
      public void run() {
        try {
          while (!stopped.get()) {
            coordinator.poll(Integer.MAX_VALUE);
          }
        } catch (Throwable t) {
          log.error("Unexpected exception in schema registry group processing thread", t);
        }
      }
    });

    try {
      if (!joinedLatch.await(initTimeout, TimeUnit.MILLISECONDS)) {
        throw new SchemaRegistryTimeoutException("Timed out waiting for join group to complete");
      }
    } catch (InterruptedException e) {
      Thread.currentThread().interrupt();
      throw new SchemaRegistryStoreException("Interrupted while waiting for join group to "
                                             + "complete", e);
    }

    log.debug("Schema registry group member initialized and joined group");
  }

  @Override
  public void close() {
    if (stopped.get()) {
      return;
    }
    stop(false);
  }

  @Override
  public void onAssigned(SchemaRegistryProtocol.Assignment assignment, int generation) {
    log.info("Finished rebalance with master election result: {}", assignment);
    try {
      switch (assignment.error()) {
        case SchemaRegistryProtocol.Assignment.NO_ERROR:
          if (assignment.masterIdentity() == null) {
            log.error(
                "No master eligible schema registry instances joined the schema registry group. "
                + "Rebalancing was successful and this instance can serve reads, but no writes "
                + "can be processed."
            );
          }
          schemaRegistry.setMaster(assignment.masterIdentity());
          joinedLatch.countDown();
          break;
        case SchemaRegistryProtocol.Assignment.DUPLICATE_URLS:
          throw new IllegalStateException(
              "The schema registry group contained multiple members advertising the same URL. "
              + "Verify that each instance has a unique, routable listener by setting the "
              + "'listeners' configuration. This error may happen if executing in containers "
              + "where the default hostname is 'localhost'."
          );
        default:
          throw new IllegalStateException("Unknown error returned from schema registry "
                                          + "coordination protocol");
      }
    } catch (SchemaRegistryException e) {
      // This shouldn't be possible with this implementation. The exceptions from setMaster come
      // from it calling nextRange in this class, but this implementation doesn't require doing
      // any IO, so the errors that can occur in the ZK implementation should not be possible here.
      log.error(
          "Error when updating master, we will not be able to forward requests to the master",
          e
      );
    }
  }

  @Override
  public void onRevoked() {
    log.info("Rebalance started");
    try {
      schemaRegistry.setMaster(null);
    } catch (SchemaRegistryException e) {
      // This shouldn't be possible with this implementation. The exceptions from setMaster come
      // from it calling nextRange in this class, but this implementation doesn't require doing
      // any IO, so the errors that can occur in the ZK implementation should not be possible here.
      log.error(
          "Error when updating master, we will not be able to forward requests to the master",
          e
      );
    }
  }

  private void stop(boolean swallowException) {
    log.trace("Stopping the schema registry group member.");

    // Interrupt any outstanding poll calls
    if (client != null) {
      client.wakeup();
    }

    // Wait for processing thread to complete
    if (executor != null) {
      executor.shutdown();
      try {
        executor.awaitTermination(30, TimeUnit.SECONDS);
      } catch (InterruptedException e) {
        Thread.currentThread().interrupt();
        throw new RuntimeException(
            "Interrupted waiting for schema registry group processing thread to exit",
            e
        );
      }
    }

    // Do final cleanup
    AtomicReference<Throwable> firstException = new AtomicReference<Throwable>();
    this.stopped.set(true);
    closeQuietly(coordinator, "coordinator", firstException);
    closeQuietly(metrics, "consumer metrics", firstException);
    closeQuietly(client, "consumer network client", firstException);
    AppInfoParser.unregisterAppInfo(JMX_PREFIX, clientId, metrics);
    if (firstException.get() != null && !swallowException) {
      throw new KafkaException(
          "Failed to stop the schema registry group member",
          firstException.get()
      );
    } else {
      log.debug("The schema registry group member has stopped.");
    }
  }

  private static void closeQuietly(AutoCloseable closeable,
                                   String name,
                                   AtomicReference<Throwable> firstException
  ) {
    if (closeable != null) {
      try {
        closeable.close();
      } catch (Throwable t) {
        firstException.compareAndSet(null, t);
        log.error("Failed to close {} with type {}", name, closeable.getClass().getName(), t);
      }
    }
  }
}<|MERGE_RESOLUTION|>--- conflicted
+++ resolved
@@ -114,13 +114,8 @@
       List<String> bootstrapServers
           = config.getList(SchemaRegistryConfig.KAFKASTORE_BOOTSTRAP_SERVERS_CONFIG);
       List<InetSocketAddress> addresses = ClientUtils.parseAndValidateAddresses(bootstrapServers,
-<<<<<<< HEAD
-          ClientDnsLookup.DEFAULT.name());
+          clientConfig.getString(CommonClientConfigs.CLIENT_DNS_LOOKUP_CONFIG));
       this.metadata.bootstrap(addresses, time.milliseconds());
-=======
-          clientConfig.getString(CommonClientConfigs.CLIENT_DNS_LOOKUP_CONFIG));
-      this.metadata.update(Cluster.bootstrap(addresses), Collections.<String>emptySet(), 0);
->>>>>>> f219431e
       String metricGrpPrefix = "kafka.schema.registry";
 
       ChannelBuilder channelBuilder = ClientUtils.createChannelBuilder(clientConfig, time);
