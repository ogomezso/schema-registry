/*
 * Copyright 2018 Confluent Inc.
 *
 * Licensed under the Confluent Community License (the "License"); you may not use
 * this file except in compliance with the License.  You may obtain a copy of the
 * License at
 *
 * http://www.confluent.io/confluent-community-license
 *
 * Unless required by applicable law or agreed to in writing, software
 * distributed under the License is distributed on an "AS IS" BASIS, WITHOUT
 * WARRANTIES OF ANY KIND, either express or implied.  See the License for the
 * specific language governing permissions and limitations under the License.
 */

package io.confluent.kafka.schemaregistry.rest;

import org.apache.kafka.common.config.ConfigDef;
import org.apache.kafka.common.config.ConfigException;
import org.apache.kafka.common.security.JaasUtils;
import org.apache.kafka.common.security.auth.SecurityProtocol;
import org.apache.kafka.common.utils.Utils;
import org.slf4j.Logger;
import org.slf4j.LoggerFactory;

import java.net.InetAddress;
import java.net.UnknownHostException;
import java.util.HashSet;
import java.util.LinkedList;
import java.util.List;
import java.util.Locale;
import java.util.Properties;
import java.util.Set;

import io.confluent.common.config.AbstractConfig;
import io.confluent.kafka.schemaregistry.avro.AvroCompatibilityLevel;
import io.confluent.rest.RestConfig;
import io.confluent.rest.RestConfigException;
import kafka.cluster.Broker;
import kafka.cluster.EndPoint;
import kafka.utils.ZkUtils;
import scala.collection.JavaConversions;
import scala.collection.Seq;

import static org.apache.kafka.common.config.ConfigDef.Range.atLeast;
import static io.confluent.kafka.schemaregistry.client.rest.Versions.PREFERRED_RESPONSE_TYPES;
import static io.confluent.kafka.schemaregistry.client.rest.Versions.SCHEMA_REGISTRY_MOST_SPECIFIC_DEFAULT;

public class SchemaRegistryConfig extends RestConfig {

  private static final Logger log = LoggerFactory.getLogger(SchemaRegistryConfig.class);

  private static final int SCHEMAREGISTRY_PORT_DEFAULT = 8081;
  // TODO: change this to "http://0.0.0.0:8081" when PORT_CONFIG is deleted.
  private static final String SCHEMAREGISTRY_LISTENERS_DEFAULT = "";

  public static final String SCHEMAREGISTRY_GROUP_ID_CONFIG = "schema.registry.group.id";

  @Deprecated
  public static final String KAFKASTORE_SECURITY_PROTOCOL_SSL = "SSL";
  @Deprecated
  public static final String KAFKASTORE_SECURITY_PROTOCOL_PLAINTEXT = "PLAINTEXT";

  public static final String KAFKASTORE_CONNECTION_URL_CONFIG = "kafkastore.connection.url";
  public static final String KAFKASTORE_BOOTSTRAP_SERVERS_CONFIG = "kafkastore.bootstrap.servers";
  public static final String KAFKASTORE_GROUP_ID_CONFIG = "kafkastore.group.id";
  /**
   * <code>kafkastore.zk.session.timeout.ms</code>
   */
  public static final String KAFKASTORE_ZK_SESSION_TIMEOUT_MS_CONFIG
      = "kafkastore.zk.session.timeout.ms";
  /**
   * <code>kafkastore.topic</code>
   */
  public static final String KAFKASTORE_TOPIC_CONFIG = "kafkastore.topic";
  public static final String DEFAULT_KAFKASTORE_TOPIC = "_schemas";
  /**
   * <code>kafkastore.topic.replication.factor</code>
   */
  public static final String KAFKASTORE_TOPIC_REPLICATION_FACTOR_CONFIG =
      "kafkastore.topic.replication.factor";
  public static final int DEFAULT_KAFKASTORE_TOPIC_REPLICATION_FACTOR = 3;
  /**
   * <code>kafkastore.write.max.retries</code>
   */
  public static final String KAFKASTORE_WRITE_MAX_RETRIES_CONFIG =
      "kafkastore.write.max.retries";
  public static final int DEFAULT_KAFKASTORE_WRITE_MAX_RETRIES = 5;
  /**
   * <code>kafkastore.timeout.ms</code>
   */
  public static final String KAFKASTORE_TIMEOUT_CONFIG = "kafkastore.timeout.ms";
  /**
   * <code>kafkastore.init.timeout.ms</code>
   */
  public static final String KAFKASTORE_INIT_TIMEOUT_CONFIG = "kafkastore.init.timeout.ms";

  /**
   * <code>master.eligibility</code>*
   */
  public static final String MASTER_ELIGIBILITY = "master.eligibility";
  public static final boolean DEFAULT_MASTER_ELIGIBILITY = true;
  /**
   * <code>mode.mutability</code>*
   */
  public static final String MODE_MUTABILITY = "mode.mutability";
  public static final boolean DEFAULT_MODE_MUTABILITY = false;
  /**
   * <code>schema.registry.zk.name</code>*
   */
  public static final String SCHEMAREGISTRY_ZK_NAMESPACE = "schema.registry.zk.namespace";
  public static final String DEFAULT_SCHEMAREGISTRY_ZK_NAMESPACE = "schema_registry";
  /**
   * <code>host.name</code>
   */
  public static final String HOST_NAME_CONFIG = "host.name";
  /**
   * <code>avro.compatibility.level</code>
   */
  public static final String COMPATIBILITY_CONFIG = "avro.compatibility.level";

  public static final String ZOOKEEPER_SET_ACL_CONFIG = "zookeeper.set.acl";
  public static final String KAFKASTORE_SECURITY_PROTOCOL_CONFIG =
      "kafkastore.security.protocol";
  public static final String KAFKASTORE_SSL_TRUSTSTORE_LOCATION_CONFIG =
      "kafkastore.ssl.truststore.location";
  public static final String KAFKASTORE_SSL_TRUSTSTORE_PASSWORD_CONFIG =
      "kafkastore.ssl.truststore.password";
  public static final String KAFKASTORE_SSL_KEYSTORE_LOCATION_CONFIG =
      "kafkastore.ssl.keystore.location";
  public static final String KAFKASTORE_SSL_TRUSTSTORE_TYPE_CONFIG =
      "kafkastore.ssl.truststore.type";
  public static final String KAFKASTORE_SSL_TRUSTMANAGER_ALGORITHM_CONFIG =
      "kafkastore.ssl.trustmanager.algorithm";
  public static final String KAFKASTORE_SSL_KEYSTORE_PASSWORD_CONFIG =
      "kafkastore.ssl.keystore.password";
  public static final String KAFKASTORE_SSL_KEYSTORE_TYPE_CONFIG =
      "kafkastore.ssl.keystore.type";
  public static final String KAFKASTORE_SSL_KEYMANAGER_ALGORITHM_CONFIG =
      "kafkastore.ssl.keymanager.algorithm";
  public static final String KAFKASTORE_SSL_KEY_PASSWORD_CONFIG =
      "kafkastore.ssl.key.password";
  public static final String KAFKASTORE_SSL_ENABLED_PROTOCOLS_CONFIG =
      "kafkastore.ssl.enabled.protocols";
  public static final String KAFKASTORE_SSL_PROTOCOL_CONFIG =
      "kafkastore.ssl.protocol";
  public static final String KAFKASTORE_SSL_PROVIDER_CONFIG =
      "kafkastore.ssl.provider";
  public static final String KAFKASTORE_SSL_CIPHER_SUITES_CONFIG =
      "kafkastore.ssl.cipher.suites";
  public static final String KAFKASTORE_SSL_ENDPOINT_IDENTIFICATION_ALGORITHM_CONFIG =
      "kafkastore.ssl.endpoint.identification.algorithm";
  public static final String KAFKASTORE_SASL_KERBEROS_SERVICE_NAME_CONFIG =
      "kafkastore.sasl.kerberos.service.name";
  public static final String KAFKASTORE_SASL_MECHANISM_CONFIG =
      "kafkastore.sasl.mechanism";
  public static final String KAFKASTORE_SASL_KERBEROS_KINIT_CMD_CONFIG =
      "kafkastore.sasl.kerberos.kinit.cmd";
  public static final String KAFKASTORE_SASL_KERBEROS_MIN_TIME_BEFORE_RELOGIN_CONFIG =
      "kafkastore.sasl.kerberos.min.time.before.relogin";
  public static final String KAFKASTORE_SASL_KERBEROS_TICKET_RENEW_JITTER_CONFIG =
      "kafkastore.sasl.kerberos.ticket.renew.jitter";
  public static final String KAFKASTORE_SASL_KERBEROS_TICKET_RENEW_WINDOW_FACTOR_CONFIG =
      "kafkastore.sasl.kerberos.ticket.renew.window.factor";
  @Deprecated
  public static final String SCHEMAREGISTRY_RESOURCE_EXTENSION_CONFIG =
      "schema.registry.resource.extension.class";
  public static final String RESOURCE_EXTENSION_CONFIG =
      "resource.extension.class";
  public static final String RESOURCE_STATIC_LOCATIONS_CONFIG =
      "resource.static.locations";
  @Deprecated
  public static final String SCHEMAREGISTRY_INTER_INSTANCE_PROTOCOL_CONFIG =
      "schema.registry.inter.instance.protocol";
  public static final String INTER_INSTANCE_PROTOCOL_CONFIG =
      "inter.instance.protocol";
  private static final String INTER_INSTANCE_HEADERS_WHITELIST_CONFIG =
      "inter.instance.headers.whitelist";

  protected static final String SCHEMAREGISTRY_GROUP_ID_DOC =
      "Use this setting to override the group.id for the Kafka group used when Kafka is used for "
      + "master election.\n"
      + "Without this configuration, group.id will be \"schema-registry\". If you want to run "
      + "more than one schema registry cluster against a single Kafka cluster you should make "
      + "this setting unique for each cluster.";

  protected static final String KAFKASTORE_CONNECTION_URL_DOC =
      "Zookeeper URL for the Kafka cluster";
  protected static final String KAFKASTORE_BOOTSTRAP_SERVERS_DOC =
      "A list of Kafka brokers to connect to. For example, "
      + "`PLAINTEXT://hostname:9092,SSL://hostname2:9092`\n"
      + "\n"
      + "The effect of this setting depends on whether you specify `kafkastore.connection.url`."
      + "\n"
      + "If `kafkastore.connection.url` is not specified, then the Kafka cluster containing these "
      + "bootstrap servers will be used both to coordinate schema registry instances (master "
      + "election) and store schema data."
      + "\n"
      + "If `kafkastore.connection.url` is specified, then this setting is used to control how "
      + "the schema registry connects to Kafka to store schema data and is particularly important "
      + "when Kafka security is enabled. When this configuration is not specified, the Schema "
      + "Registry's internal Kafka clients will get their Kafka bootstrap server list from "
      + "ZooKeeper (configured with `kafkastore.connection.url`). In that case, all available "
      + "listeners matching the `kafkastore.security.protocol` setting will be used."
      + "\n"
      + "By specifiying this configuration, you can control which endpoints are used to connect "
      + "to Kafka. Kafka may expose multiple endpoints that all will be stored in ZooKeeper, but "
      + "the Schema Registry may need to be configured with just one of those endpoints, for "
      + "example to control which security protocol it uses.";
  protected static final String KAFKASTORE_GROUP_ID_DOC =
      "Use this setting to override the group.id for the KafkaStore consumer.\n"
      + "This setting can become important when security is enabled, to ensure stability over "
      + "the schema registry consumer's group.id\n"
      + "Without this configuration, group.id will be \"schema-registry-<host>-<port>\"";
  protected static final String SCHEMAREGISTRY_ZK_NAMESPACE_DOC =
      "The string that is used as the zookeeper namespace for storing schema registry "
      + "metadata. SchemaRegistry instances which are part of the same schema registry service "
      + "should have the same ZooKeeper namespace.";
  protected static final String KAFKASTORE_ZK_SESSION_TIMEOUT_MS_DOC =
      "Zookeeper session timeout";
  protected static final String KAFKASTORE_TOPIC_DOC =
      "The durable single partition topic that acts"
      + "as the durable log for the data";
  protected static final String KAFKASTORE_TOPIC_REPLICATION_FACTOR_DOC =
      "The desired replication factor of the schema topic. The actual replication factor "
      + "will be the smaller of this value and the number of live Kafka brokers.";
  protected static final String KAFKASTORE_WRITE_RETRIES_DOC =
      "Retry a failed register schema request to the underlying Kafka store up to this many times, "
      + " for example in case of a conflicting schema ID.";
  protected static final String KAFKASTORE_INIT_TIMEOUT_DOC =
      "The timeout for initialization of the Kafka store, including creation of the Kafka topic "
      + "that stores schema data.";
  protected static final String KAFKASTORE_TIMEOUT_DOC =
      "The timeout for an operation on the Kafka store";
  protected static final String HOST_DOC =
      "The host name advertised in Zookeeper. Make sure to set this if running SchemaRegistry "
      + "with multiple nodes.";
  protected static final String
      ZOOKEEPER_SET_ACL_DOC =
      "Whether or not to set an ACL in ZooKeeper when znodes are created and ZooKeeper SASL "
      + "authentication is "
      + "configured. IMPORTANT: if set to `true`, the SASL principal must be the same as the Kafka"
      + " brokers.";
  protected static final String COMPATIBILITY_DOC =
      "The Avro compatibility type. Valid values are: "
      + "none (new schema can be any valid Avro schema), "
      + "backward (new schema can read data produced by latest registered schema), "
      + "forward (latest registered schema can read data produced by the new schema), "
      + "full (new schema is backward and forward compatible with latest registered schema)";
  protected static final String MASTER_ELIGIBILITY_DOC =
      "If true, this node can participate in master election. In a multi-colo setup, turn this off "
      + "for clusters in the slave data center.";
  protected static final String MODE_MUTABILITY_DOC =
      "If true, this node will allow mode changes if it is the master.";
  protected static final String KAFKASTORE_SECURITY_PROTOCOL_DOC =
      "The security protocol to use when connecting with Kafka, the underlying persistent storage. "
      + "Values can be `PLAINTEXT`, `SSL`, `SASL_PLAINTEXT`, or `SASL_SSL`.";
  protected static final String KAFKASTORE_SSL_TRUSTSTORE_LOCATION_DOC =
      "The location of the SSL trust store file.";
  protected static final String KAFKASTORE_SSL_TRUSTSTORE_PASSWORD_DOC =
      "The password to access the trust store.";
  protected static final String KAFAKSTORE_SSL_TRUSTSTORE_TYPE_DOC =
      "The file format of the trust store.";
  protected static final String KAFKASTORE_SSL_TRUSTMANAGER_ALGORITHM_DOC =
      "The algorithm used by the trust manager factory for SSL connections.";
  protected static final String KAFKASTORE_SSL_KEYSTORE_LOCATION_DOC =
      "The location of the SSL keystore file.";
  protected static final String KAFKASTORE_SSL_KEYSTORE_PASSWORD_DOC =
      "The password to access the keystore.";
  protected static final String KAFAKSTORE_SSL_KEYSTORE_TYPE_DOC =
      "The file format of the keystore.";
  protected static final String KAFKASTORE_SSL_KEYMANAGER_ALGORITHM_DOC =
      "The algorithm used by key manager factory for SSL connections.";
  protected static final String KAFKASTORE_SSL_KEY_PASSWORD_DOC =
      "The password of the key contained in the keystore.";
  protected static final String KAFAKSTORE_SSL_ENABLED_PROTOCOLS_DOC =
      "Protocols enabled for SSL connections.";
  protected static final String KAFAKSTORE_SSL_PROTOCOL_DOC =
      "The SSL protocol used.";
  protected static final String KAFAKSTORE_SSL_PROVIDER_DOC =
      "The name of the security provider used for SSL.";
  protected static final String KAFKASTORE_SSL_CIPHER_SUITES_DOC =
      "A list of cipher suites used for SSL.";
  protected static final String
      KAFKASTORE_SSL_ENDPOINT_IDENTIFICATION_ALGORITHM_DOC =
      "The endpoint identification algorithm to validate the server hostname using the server "
      + "certificate.";
  public static final String
      KAFKASTORE_SASL_KERBEROS_SERVICE_NAME_DOC =
      "The Kerberos principal name that the Kafka client runs as. This can be defined either in "
      + "the JAAS "
      + "config file or here.";
  public static final String KAFKASTORE_SASL_MECHANISM_DOC =
      "The SASL mechanism used for Kafka connections. GSSAPI is the default.";
  public static final String KAFKASTORE_SASL_KERBEROS_KINIT_CMD_DOC =
      "The Kerberos kinit command path.";
  public static final String KAFKASTORE_SASL_KERBEROS_MIN_TIME_BEFORE_RELOGIN_DOC =
      "The login time between refresh attempts.";
  public static final String KAFKASTORE_SASL_KERBEROS_TICKET_RENEW_JITTER_DOC =
      "The percentage of random jitter added to the renewal time.";
  public static final String
      KAFKASTORE_SASL_KERBEROS_TICKET_RENEW_WINDOW_FACTOR_DOC =
      "Login thread will sleep until the specified window factor of time from last refresh to "
      + "ticket's expiry has "
      + "been reached, at which time it will try to renew the ticket.";
  protected static final String SCHEMAREGISTRY_RESOURCE_EXTENSION_DOC =
      "  A list of classes to use as SchemaRegistryResourceExtension. Implementing the interface "
      + " <code>SchemaRegistryResourceExtension</code> allows you to inject user defined resources "
      + " like filters to Schema Registry. Typically used to add custom capability like logging, "
      + " security, etc. The schema.registry.resource.extension.class name is deprecated; "
      + "prefer using resource.extension.class instead.";
  protected static final String RESOURCE_STATIC_LOCATIONS_DOC =
      "  A list of classpath resources containing static resources to serve using the default "
          + "servlet.";
  protected static final String SCHEMAREGISTRY_INTER_INSTANCE_PROTOCOL_DOC =
      "The protocol used while making calls between the instances of schema registry. The slave "
      + "to master node calls for writes and deletes will use the specified protocol. The default "
      + "value would be `http`. When `https` is set, `ssl.keystore.` and "
      + "`ssl.truststore.` configs are used while making the call. The "
      + "schema.registry.inter.instance.protocol name is deprecated; prefer using "
      + "inter.instance.protocol instead.";
  private static final String INTER_INSTANCE_HEADERS_WHITELIST_DOC
      = "A list of ``http`` headers to forward from slave to master, "
      + "in addition to ``Content-Type``, ``Accept``, ``Authorization``.";

  private static final boolean ZOOKEEPER_SET_ACL_DEFAULT = false;
  private static final String COMPATIBILITY_DEFAULT = "backward";
  private static final String METRICS_JMX_PREFIX_DEFAULT_OVERRIDE = "kafka.schema.registry";

  // TODO: move to Apache's ConfigDef
  private static final ConfigDef config;

  public static final String HTTPS = "https";
  public static final String HTTP = "http";

  private Properties originalProperties;

  private ZkUtils zkUtils;


  static {
    config = baseSchemaRegistryConfigDef();

  }

  public static ConfigDef baseSchemaRegistryConfigDef() {

    return baseConfigDef(
        SCHEMAREGISTRY_PORT_DEFAULT,
        SCHEMAREGISTRY_LISTENERS_DEFAULT,
        String.join("," , PREFERRED_RESPONSE_TYPES),
        SCHEMA_REGISTRY_MOST_SPECIFIC_DEFAULT,
        METRICS_JMX_PREFIX_DEFAULT_OVERRIDE
    )
    .define(KAFKASTORE_CONNECTION_URL_CONFIG, ConfigDef.Type.STRING, "",
        ConfigDef.Importance.HIGH, KAFKASTORE_CONNECTION_URL_DOC
    )
    .define(KAFKASTORE_BOOTSTRAP_SERVERS_CONFIG, ConfigDef.Type.LIST, "",
        ConfigDef.Importance.MEDIUM,
        KAFKASTORE_BOOTSTRAP_SERVERS_DOC
    )
    .define(SCHEMAREGISTRY_ZK_NAMESPACE, ConfigDef.Type.STRING,
            DEFAULT_SCHEMAREGISTRY_ZK_NAMESPACE,
            ConfigDef.Importance.LOW, SCHEMAREGISTRY_ZK_NAMESPACE_DOC
    )
    .define(SCHEMAREGISTRY_GROUP_ID_CONFIG, ConfigDef.Type.STRING, "schema-registry",
            ConfigDef.Importance.MEDIUM, SCHEMAREGISTRY_GROUP_ID_DOC
    )
    .define(INTER_INSTANCE_HEADERS_WHITELIST_CONFIG, ConfigDef.Type.LIST, "",
        ConfigDef.Importance.LOW, INTER_INSTANCE_HEADERS_WHITELIST_DOC)
    .define(KAFKASTORE_ZK_SESSION_TIMEOUT_MS_CONFIG, ConfigDef.Type.INT, 30000, atLeast(0),
            ConfigDef.Importance.LOW, KAFKASTORE_ZK_SESSION_TIMEOUT_MS_DOC
<<<<<<< HEAD
    )
    .define(KAFKASTORE_TOPIC_CONFIG, ConfigDef.Type.STRING, DEFAULT_KAFKASTORE_TOPIC,
        ConfigDef.Importance.HIGH, KAFKASTORE_TOPIC_DOC
    )
    .define(KAFKASTORE_TOPIC_REPLICATION_FACTOR_CONFIG, ConfigDef.Type.INT,
        DEFAULT_KAFKASTORE_TOPIC_REPLICATION_FACTOR,
        ConfigDef.Importance.HIGH, KAFKASTORE_TOPIC_REPLICATION_FACTOR_DOC
    )
    .define(KAFKASTORE_INIT_TIMEOUT_CONFIG, ConfigDef.Type.INT, 60000, atLeast(0),
        ConfigDef.Importance.MEDIUM, KAFKASTORE_INIT_TIMEOUT_DOC
    )
    .define(KAFKASTORE_TIMEOUT_CONFIG, ConfigDef.Type.INT, 500, atLeast(0),
        ConfigDef.Importance.MEDIUM, KAFKASTORE_TIMEOUT_DOC
    )
    .define(HOST_NAME_CONFIG, ConfigDef.Type.STRING, getDefaultHost(),
        ConfigDef.Importance.HIGH, HOST_DOC
    )
    .define(COMPATIBILITY_CONFIG, ConfigDef.Type.STRING, COMPATIBILITY_DEFAULT,
        ConfigDef.Importance.HIGH, COMPATIBILITY_DOC
    )
    .define(ZOOKEEPER_SET_ACL_CONFIG, ConfigDef.Type.BOOLEAN, ZOOKEEPER_SET_ACL_DEFAULT,
        ConfigDef.Importance.HIGH, ZOOKEEPER_SET_ACL_DOC
    )
    .define(MASTER_ELIGIBILITY, ConfigDef.Type.BOOLEAN, DEFAULT_MASTER_ELIGIBILITY,
        ConfigDef.Importance.MEDIUM, MASTER_ELIGIBILITY_DOC
    )
    .define(MODE_MUTABILITY, ConfigDef.Type.BOOLEAN, DEFAULT_MODE_MUTABILITY,
        ConfigDef.Importance.LOW, MODE_MUTABILITY_DOC
    )
    .define(KAFKASTORE_SECURITY_PROTOCOL_CONFIG, ConfigDef.Type.STRING,
        SecurityProtocol.PLAINTEXT.toString(), ConfigDef.Importance.MEDIUM,
        KAFKASTORE_SECURITY_PROTOCOL_DOC
    )
    .define(KAFKASTORE_SSL_TRUSTSTORE_LOCATION_CONFIG, ConfigDef.Type.STRING,
        "", ConfigDef.Importance.HIGH,
        KAFKASTORE_SSL_TRUSTSTORE_LOCATION_DOC
    )
    .define(KAFKASTORE_SSL_TRUSTSTORE_PASSWORD_CONFIG, ConfigDef.Type.PASSWORD,
        "", ConfigDef.Importance.HIGH,
        KAFKASTORE_SSL_TRUSTSTORE_PASSWORD_DOC
    )
    .define(KAFKASTORE_SSL_TRUSTSTORE_TYPE_CONFIG, ConfigDef.Type.STRING,
        "JKS", ConfigDef.Importance.MEDIUM,
        KAFAKSTORE_SSL_TRUSTSTORE_TYPE_DOC
    )
    .define(KAFKASTORE_SSL_TRUSTMANAGER_ALGORITHM_CONFIG, ConfigDef.Type.STRING,
        "PKIX", ConfigDef.Importance.LOW,
        KAFKASTORE_SSL_TRUSTMANAGER_ALGORITHM_DOC
    )
    .define(KAFKASTORE_SSL_KEYSTORE_LOCATION_CONFIG, ConfigDef.Type.STRING,
        "", ConfigDef.Importance.HIGH,
        KAFKASTORE_SSL_KEYSTORE_LOCATION_DOC
    )
    .define(KAFKASTORE_SSL_KEYSTORE_PASSWORD_CONFIG, ConfigDef.Type.PASSWORD,
        "", ConfigDef.Importance.HIGH,
        KAFKASTORE_SSL_KEYSTORE_PASSWORD_DOC
    )
    .define(KAFKASTORE_SSL_KEYSTORE_TYPE_CONFIG, ConfigDef.Type.STRING,
        "JKS", ConfigDef.Importance.MEDIUM,
        KAFAKSTORE_SSL_KEYSTORE_TYPE_DOC
    )
    .define(KAFKASTORE_SSL_KEYMANAGER_ALGORITHM_CONFIG, ConfigDef.Type.STRING,
        "SunX509", ConfigDef.Importance.LOW,
        KAFKASTORE_SSL_KEYMANAGER_ALGORITHM_DOC
    )
    .define(KAFKASTORE_SSL_KEY_PASSWORD_CONFIG, ConfigDef.Type.PASSWORD,
        "", ConfigDef.Importance.HIGH,
        KAFKASTORE_SSL_KEY_PASSWORD_DOC
    )
    .define(KAFKASTORE_SSL_ENABLED_PROTOCOLS_CONFIG, ConfigDef.Type.STRING,
        "TLSv1.2,TLSv1.1,TLSv1", ConfigDef.Importance.MEDIUM,
        KAFAKSTORE_SSL_ENABLED_PROTOCOLS_DOC
    )
    .define(KAFKASTORE_SSL_PROTOCOL_CONFIG, ConfigDef.Type.STRING,
        "TLS", ConfigDef.Importance.MEDIUM,
        KAFAKSTORE_SSL_PROTOCOL_DOC
    )
    .define(KAFKASTORE_SSL_PROVIDER_CONFIG, ConfigDef.Type.STRING,
        "", ConfigDef.Importance.MEDIUM,
        KAFAKSTORE_SSL_PROVIDER_DOC
    )
    .define(KAFKASTORE_SSL_CIPHER_SUITES_CONFIG, ConfigDef.Type.STRING,
        "", ConfigDef.Importance.LOW,
        KAFKASTORE_SSL_CIPHER_SUITES_DOC
    )
    .define(KAFKASTORE_SSL_ENDPOINT_IDENTIFICATION_ALGORITHM_CONFIG, ConfigDef.Type.STRING,
        "", ConfigDef.Importance.LOW,
        KAFKASTORE_SSL_ENDPOINT_IDENTIFICATION_ALGORITHM_DOC
    )
    .define(KAFKASTORE_SASL_KERBEROS_SERVICE_NAME_CONFIG, ConfigDef.Type.STRING,
        "", ConfigDef.Importance.MEDIUM,
        KAFKASTORE_SASL_KERBEROS_SERVICE_NAME_DOC
    )
    .define(KAFKASTORE_SASL_MECHANISM_CONFIG, ConfigDef.Type.STRING,
        "GSSAPI", ConfigDef.Importance.MEDIUM,
        KAFKASTORE_SASL_MECHANISM_DOC
    )
    .define(KAFKASTORE_SASL_KERBEROS_KINIT_CMD_CONFIG, ConfigDef.Type.STRING,
        "/usr/bin/kinit", ConfigDef.Importance.LOW,
        KAFKASTORE_SASL_KERBEROS_KINIT_CMD_DOC
    )
    .define(KAFKASTORE_SASL_KERBEROS_MIN_TIME_BEFORE_RELOGIN_CONFIG, ConfigDef.Type.LONG,
        60000, ConfigDef.Importance.LOW,
        KAFKASTORE_SASL_KERBEROS_MIN_TIME_BEFORE_RELOGIN_DOC
    )
    .define(KAFKASTORE_SASL_KERBEROS_TICKET_RENEW_JITTER_CONFIG, ConfigDef.Type.DOUBLE,
        0.05, ConfigDef.Importance.LOW,
        KAFKASTORE_SASL_KERBEROS_TICKET_RENEW_JITTER_DOC
    )
    .define(KAFKASTORE_SASL_KERBEROS_TICKET_RENEW_WINDOW_FACTOR_CONFIG, ConfigDef.Type.DOUBLE,
        0.8, ConfigDef.Importance.LOW,
        KAFKASTORE_SASL_KERBEROS_TICKET_RENEW_WINDOW_FACTOR_DOC
    )
    .define(KAFKASTORE_GROUP_ID_CONFIG, ConfigDef.Type.STRING, "",
        ConfigDef.Importance.LOW, KAFKASTORE_GROUP_ID_DOC
    )
    .define(SCHEMAREGISTRY_RESOURCE_EXTENSION_CONFIG, ConfigDef.Type.LIST, "",
            ConfigDef.Importance.LOW, SCHEMAREGISTRY_RESOURCE_EXTENSION_DOC
    )
    .define(RESOURCE_EXTENSION_CONFIG, ConfigDef.Type.LIST, "",
            ConfigDef.Importance.LOW, SCHEMAREGISTRY_RESOURCE_EXTENSION_DOC
    )
    .define(RESOURCE_STATIC_LOCATIONS_CONFIG, ConfigDef.Type.LIST, "",
        ConfigDef.Importance.LOW, RESOURCE_STATIC_LOCATIONS_DOC
    )
    .define(SCHEMAREGISTRY_INTER_INSTANCE_PROTOCOL_CONFIG, ConfigDef.Type.STRING, "",
            ConfigDef.Importance.LOW, SCHEMAREGISTRY_INTER_INSTANCE_PROTOCOL_DOC)
    .define(INTER_INSTANCE_PROTOCOL_CONFIG, ConfigDef.Type.STRING, HTTP,
            ConfigDef.Importance.LOW, SCHEMAREGISTRY_INTER_INSTANCE_PROTOCOL_DOC);
=======
        )
        .define(KAFKASTORE_TOPIC_CONFIG, ConfigDef.Type.STRING, DEFAULT_KAFKASTORE_TOPIC,
            ConfigDef.Importance.HIGH, KAFKASTORE_TOPIC_DOC
        )
        .define(KAFKASTORE_TOPIC_REPLICATION_FACTOR_CONFIG, ConfigDef.Type.INT,
            DEFAULT_KAFKASTORE_TOPIC_REPLICATION_FACTOR,
            ConfigDef.Importance.HIGH, KAFKASTORE_TOPIC_REPLICATION_FACTOR_DOC
        )
        .define(KAFKASTORE_WRITE_MAX_RETRIES_CONFIG, ConfigDef.Type.INT,
            DEFAULT_KAFKASTORE_WRITE_MAX_RETRIES, atLeast(0),
            ConfigDef.Importance.LOW, KAFKASTORE_WRITE_RETRIES_DOC
        )
        .define(KAFKASTORE_INIT_TIMEOUT_CONFIG, ConfigDef.Type.INT, 60000, atLeast(0),
            ConfigDef.Importance.MEDIUM, KAFKASTORE_INIT_TIMEOUT_DOC
        )
        .define(KAFKASTORE_TIMEOUT_CONFIG, ConfigDef.Type.INT, 500, atLeast(0),
            ConfigDef.Importance.MEDIUM, KAFKASTORE_TIMEOUT_DOC
        )
        .define(HOST_NAME_CONFIG, ConfigDef.Type.STRING, getDefaultHost(),
            ConfigDef.Importance.HIGH, HOST_DOC
        )
        .define(COMPATIBILITY_CONFIG, ConfigDef.Type.STRING, COMPATIBILITY_DEFAULT,
            ConfigDef.Importance.HIGH, COMPATIBILITY_DOC
        )
        .define(ZOOKEEPER_SET_ACL_CONFIG, ConfigDef.Type.BOOLEAN, ZOOKEEPER_SET_ACL_DEFAULT,
            ConfigDef.Importance.HIGH, ZOOKEEPER_SET_ACL_DOC
        )
        .define(MASTER_ELIGIBILITY, ConfigDef.Type.BOOLEAN, DEFAULT_MASTER_ELIGIBILITY,
            ConfigDef.Importance.MEDIUM, MASTER_ELIGIBILITY_DOC
        )
        .define(MODE_MUTABILITY, ConfigDef.Type.BOOLEAN, DEFAULT_MODE_MUTABILITY,
            ConfigDef.Importance.LOW, MODE_MUTABILITY_DOC
        )
        .defineOverride(METRICS_JMX_PREFIX_CONFIG, ConfigDef.Type.STRING,
            METRICS_JMX_PREFIX_DEFAULT_OVERRIDE, ConfigDef.Importance.LOW,
            METRICS_JMX_PREFIX_DOC
        )
        .define(KAFKASTORE_SECURITY_PROTOCOL_CONFIG, ConfigDef.Type.STRING,
            SecurityProtocol.PLAINTEXT.toString(), ConfigDef.Importance.MEDIUM,
            KAFKASTORE_SECURITY_PROTOCOL_DOC
        )
        .define(KAFKASTORE_SSL_TRUSTSTORE_LOCATION_CONFIG, ConfigDef.Type.STRING,
            "", ConfigDef.Importance.HIGH,
            KAFKASTORE_SSL_TRUSTSTORE_LOCATION_DOC
        )
        .define(KAFKASTORE_SSL_TRUSTSTORE_PASSWORD_CONFIG, ConfigDef.Type.PASSWORD,
            "", ConfigDef.Importance.HIGH,
            KAFKASTORE_SSL_TRUSTSTORE_PASSWORD_DOC
        )
        .define(KAFKASTORE_SSL_TRUSTSTORE_TYPE_CONFIG, ConfigDef.Type.STRING,
            "JKS", ConfigDef.Importance.MEDIUM,
            KAFAKSTORE_SSL_TRUSTSTORE_TYPE_DOC
        )
        .define(KAFKASTORE_SSL_TRUSTMANAGER_ALGORITHM_CONFIG, ConfigDef.Type.STRING,
            "PKIX", ConfigDef.Importance.LOW,
            KAFKASTORE_SSL_TRUSTMANAGER_ALGORITHM_DOC
        )
        .define(KAFKASTORE_SSL_KEYSTORE_LOCATION_CONFIG, ConfigDef.Type.STRING,
            "", ConfigDef.Importance.HIGH,
            KAFKASTORE_SSL_KEYSTORE_LOCATION_DOC
        )
        .define(KAFKASTORE_SSL_KEYSTORE_PASSWORD_CONFIG, ConfigDef.Type.PASSWORD,
            "", ConfigDef.Importance.HIGH,
            KAFKASTORE_SSL_KEYSTORE_PASSWORD_DOC
        )
        .define(KAFKASTORE_SSL_KEYSTORE_TYPE_CONFIG, ConfigDef.Type.STRING,
            "JKS", ConfigDef.Importance.MEDIUM,
            KAFAKSTORE_SSL_KEYSTORE_TYPE_DOC
        )
        .define(KAFKASTORE_SSL_KEYMANAGER_ALGORITHM_CONFIG, ConfigDef.Type.STRING,
            "SunX509", ConfigDef.Importance.LOW,
            KAFKASTORE_SSL_KEYMANAGER_ALGORITHM_DOC
        )
        .define(KAFKASTORE_SSL_KEY_PASSWORD_CONFIG, ConfigDef.Type.PASSWORD,
            "", ConfigDef.Importance.HIGH,
            KAFKASTORE_SSL_KEY_PASSWORD_DOC
        )
        .define(KAFKASTORE_SSL_ENABLED_PROTOCOLS_CONFIG, ConfigDef.Type.STRING,
            "TLSv1.2,TLSv1.1,TLSv1", ConfigDef.Importance.MEDIUM,
            KAFAKSTORE_SSL_ENABLED_PROTOCOLS_DOC
        )
        .define(KAFKASTORE_SSL_PROTOCOL_CONFIG, ConfigDef.Type.STRING,
            "TLS", ConfigDef.Importance.MEDIUM,
            KAFAKSTORE_SSL_PROTOCOL_DOC
        )
        .define(KAFKASTORE_SSL_PROVIDER_CONFIG, ConfigDef.Type.STRING,
            "", ConfigDef.Importance.MEDIUM,
            KAFAKSTORE_SSL_PROVIDER_DOC
        )
        .define(KAFKASTORE_SSL_CIPHER_SUITES_CONFIG, ConfigDef.Type.STRING,
            "", ConfigDef.Importance.LOW,
            KAFKASTORE_SSL_CIPHER_SUITES_DOC
        )
        .define(KAFKASTORE_SSL_ENDPOINT_IDENTIFICATION_ALGORITHM_CONFIG, ConfigDef.Type.STRING,
            "", ConfigDef.Importance.LOW,
            KAFKASTORE_SSL_ENDPOINT_IDENTIFICATION_ALGORITHM_DOC
        )
        .define(KAFKASTORE_SASL_KERBEROS_SERVICE_NAME_CONFIG, ConfigDef.Type.STRING,
            "", ConfigDef.Importance.MEDIUM,
            KAFKASTORE_SASL_KERBEROS_SERVICE_NAME_DOC
        )
        .define(KAFKASTORE_SASL_MECHANISM_CONFIG, ConfigDef.Type.STRING,
            "GSSAPI", ConfigDef.Importance.MEDIUM,
            KAFKASTORE_SASL_MECHANISM_DOC
        )
        .define(KAFKASTORE_SASL_KERBEROS_KINIT_CMD_CONFIG, ConfigDef.Type.STRING,
            "/usr/bin/kinit", ConfigDef.Importance.LOW,
            KAFKASTORE_SASL_KERBEROS_KINIT_CMD_DOC
        )
        .define(KAFKASTORE_SASL_KERBEROS_MIN_TIME_BEFORE_RELOGIN_CONFIG, ConfigDef.Type.LONG,
            60000, ConfigDef.Importance.LOW,
            KAFKASTORE_SASL_KERBEROS_MIN_TIME_BEFORE_RELOGIN_DOC
        )
        .define(KAFKASTORE_SASL_KERBEROS_TICKET_RENEW_JITTER_CONFIG, ConfigDef.Type.DOUBLE,
            0.05, ConfigDef.Importance.LOW,
            KAFKASTORE_SASL_KERBEROS_TICKET_RENEW_JITTER_DOC
        )
        .define(KAFKASTORE_SASL_KERBEROS_TICKET_RENEW_WINDOW_FACTOR_CONFIG, ConfigDef.Type.DOUBLE,
            0.8, ConfigDef.Importance.LOW,
            KAFKASTORE_SASL_KERBEROS_TICKET_RENEW_WINDOW_FACTOR_DOC
        )
        .define(KAFKASTORE_GROUP_ID_CONFIG, ConfigDef.Type.STRING, "",
            ConfigDef.Importance.LOW, KAFKASTORE_GROUP_ID_DOC
        )
        .define(SCHEMAREGISTRY_RESOURCE_EXTENSION_CONFIG, ConfigDef.Type.LIST, "",
                ConfigDef.Importance.LOW, SCHEMAREGISTRY_RESOURCE_EXTENSION_DOC
        )
        .define(RESOURCE_EXTENSION_CONFIG, ConfigDef.Type.LIST, "",
                ConfigDef.Importance.LOW, SCHEMAREGISTRY_RESOURCE_EXTENSION_DOC
        )
        .define(RESOURCE_STATIC_LOCATIONS_CONFIG, ConfigDef.Type.LIST, "",
            ConfigDef.Importance.LOW, RESOURCE_STATIC_LOCATIONS_DOC
        )
        .define(SCHEMAREGISTRY_INTER_INSTANCE_PROTOCOL_CONFIG, ConfigDef.Type.STRING, "",
                ConfigDef.Importance.LOW, SCHEMAREGISTRY_INTER_INSTANCE_PROTOCOL_DOC)
        .define(INTER_INSTANCE_PROTOCOL_CONFIG, ConfigDef.Type.STRING, HTTP,
                ConfigDef.Importance.LOW, SCHEMAREGISTRY_INTER_INSTANCE_PROTOCOL_DOC)
        ;

>>>>>>> c3b82583
  }

  private final AvroCompatibilityLevel compatibilityType;

  public SchemaRegistryConfig(String propsFile) throws RestConfigException {
    this(AbstractConfig.getPropsFromFile(propsFile));
  }

  public SchemaRegistryConfig(Properties props) throws RestConfigException {
    this(config, props);
  }

  public SchemaRegistryConfig(ConfigDef configDef, Properties props) throws RestConfigException {
    super(configDef, props);
    this.originalProperties = props;
    String compatibilityTypeString = getString(SchemaRegistryConfig.COMPATIBILITY_CONFIG);
    compatibilityType = AvroCompatibilityLevel.forName(compatibilityTypeString);
    if (compatibilityType == null) {
      throw new RestConfigException("Unknown Avro compatibility level: " + compatibilityTypeString);
    }
  }

  private static String getDefaultHost() {
    try {
      return InetAddress.getLocalHost().getCanonicalHostName();
    } catch (UnknownHostException e) {
      throw new ConfigException("Unknown local hostname", e);
    }
  }

  public Properties originalProperties() {
    return originalProperties;
  }

  public AvroCompatibilityLevel compatibilityType() {
    return compatibilityType;
  }

  public boolean useKafkaCoordination() {
    boolean haveStoreConnectionUrl = !getString(KAFKASTORE_CONNECTION_URL_CONFIG).isEmpty();
    boolean haveBootstrapServers = !getList(KAFKASTORE_BOOTSTRAP_SERVERS_CONFIG).isEmpty();
    if (!haveStoreConnectionUrl && ! haveBootstrapServers) {
      throw new ConfigException(
          "Must configure at least one bootstrap connection method, either "
          + KAFKASTORE_CONNECTION_URL_CONFIG + " or " + KAFKASTORE_BOOTSTRAP_SERVERS_CONFIG
      );
    }
    return !haveStoreConnectionUrl;
  }

  public String bootstrapBrokers() {
    int zkSessionTimeoutMs = getInt(KAFKASTORE_ZK_SESSION_TIMEOUT_MS_CONFIG);

    List<String> bootstrapServersConfig = getList(KAFKASTORE_BOOTSTRAP_SERVERS_CONFIG);
    List<String> endpoints;

    if (bootstrapServersConfig.isEmpty()) {
      ZkUtils zkUtils = null;
      try {
        zkUtils =
            ZkUtils.apply(getString(KAFKASTORE_CONNECTION_URL_CONFIG),
                zkSessionTimeoutMs,
                zkSessionTimeoutMs,
                checkZkAclConfig()
            );
        Seq<Broker> brokerSeq = zkUtils.getAllBrokersInCluster();
        endpoints = brokersToEndpoints(JavaConversions.seqAsJavaList(brokerSeq));
      } finally {
        if (zkUtils != null) {
          zkUtils.close();
        }
        log.debug("Kafka store zookeeper client shut down");
      }
    } else {
      endpoints = bootstrapServersConfig;
    }
    return endpointsToBootstrapServers(
        endpoints,
        this.getString(KAFKASTORE_SECURITY_PROTOCOL_CONFIG)
    );
  }

  /**
   * Checks if the user has configured ZooKeeper ACLs or not. Throws an exception if the ZooKeeper
   * client is set to create znodes with an ACL, yet the JAAS config is not present. Otherwise,
   * returns whether or not the user has enabled ZooKeeper ACLs.
   */
  public boolean checkZkAclConfig() {
    if (getBoolean(ZOOKEEPER_SET_ACL_CONFIG) && !JaasUtils.isZkSecurityEnabled()) {
      throw new ConfigException(ZOOKEEPER_SET_ACL_CONFIG
                                + " is set to true but ZooKeeper's "
                                + "JAAS SASL configuration is not configured.");
    }
    return getBoolean(ZOOKEEPER_SET_ACL_CONFIG);
  }

  static List<String> brokersToEndpoints(List<Broker> brokers) {
    final List<String> endpoints = new LinkedList<>();
    for (Broker broker : brokers) {
      for (EndPoint ep : JavaConversions.asJavaCollection(broker.endPoints())) {
        String
            hostport =
            ep.host() == null ? ":" + ep.port() : Utils.formatAddress(ep.host(), ep.port());
        String endpoint = ep.securityProtocol() + "://" + hostport;

        endpoints.add(endpoint);
      }
    }

    return endpoints;
  }

  static String endpointsToBootstrapServers(List<String> endpoints, String securityProtocol) {
    final Set<String> supportedSecurityProtocols = new HashSet<>(SecurityProtocol.names());
    if (!supportedSecurityProtocols.contains(securityProtocol.toUpperCase(Locale.ROOT))) {
      throw new ConfigException(
          "Only PLAINTEXT, SSL, SASL_PLAINTEXT, and SASL_SSL Kafka endpoints are supported.");
    }

    final String securityProtocolUrlPrefix = securityProtocol + "://";
    final StringBuilder sb = new StringBuilder();
    for (String endpoint : endpoints) {
      if (!endpoint.startsWith(securityProtocolUrlPrefix)) {
        if (endpoint.contains("://")) {
          log.warn(
              "Ignoring Kafka broker endpoint " + endpoint + " that does not match the setting for "
                  + KAFKASTORE_SECURITY_PROTOCOL_CONFIG + "=" + securityProtocol);
          continue;
        } else {
          // See https://github.com/confluentinc/schema-registry/issues/790
          endpoint = securityProtocolUrlPrefix + endpoint;
        }
      }

      if (sb.length() > 0) {
        sb.append(",");
      }
      sb.append(endpoint);
    }

    if (sb.length() == 0) {
      throw new ConfigException("No supported Kafka endpoints are configured. Either "
                                + KAFKASTORE_BOOTSTRAP_SERVERS_CONFIG
                                + " must have at least one endpoint matching "
                                + KAFKASTORE_SECURITY_PROTOCOL_CONFIG
                                + " or broker endpoints loaded from ZooKeeper "
                                + "must have at least one endpoint matching "
                                + KAFKASTORE_SECURITY_PROTOCOL_CONFIG + ".");
    }

    return sb.toString();
  }

  /**
   * Gets the name of the config that contains resource extension classes, handling deprecated
   * config names. If schema.registry.resource.extension.class has a non-empty value, it will
   * return that; otherwise it returns resource.extension.class.
   */
  public String definedResourceExtensionConfigName() {
    if (!getList(SCHEMAREGISTRY_RESOURCE_EXTENSION_CONFIG).isEmpty()) {
      return SCHEMAREGISTRY_RESOURCE_EXTENSION_CONFIG;
    }
    return RESOURCE_EXTENSION_CONFIG;
  }

  public List<String> getStaticLocations() {
    return getList(RESOURCE_STATIC_LOCATIONS_CONFIG);
  }

  /**
   * Gets the inter.instance.protocol setting, handling the deprecated
   * schema.registry.inter.instance.protocol setting.
   */
  public String interInstanceProtocol() {
    String deprecatedValue = getString(SCHEMAREGISTRY_INTER_INSTANCE_PROTOCOL_CONFIG);
    if (deprecatedValue != null && !deprecatedValue.isEmpty()) {
      return deprecatedValue;
    }
    return getString(INTER_INSTANCE_PROTOCOL_CONFIG);
  }

  public synchronized ZkUtils zkUtils() {
    if (zkUtils == null) {
      boolean zkAclsEnabled = checkZkAclConfig();
      String srZkNamespace = getString(SchemaRegistryConfig.SCHEMAREGISTRY_ZK_NAMESPACE);
      String srClusterZkUrl = getString(SchemaRegistryConfig.KAFKASTORE_CONNECTION_URL_CONFIG);
      int zkSessionTimeoutMs = getInt(SchemaRegistryConfig.KAFKASTORE_ZK_SESSION_TIMEOUT_MS_CONFIG);

      int kafkaNamespaceIndex = srClusterZkUrl.indexOf("/");
      String zkConnForNamespaceCreation = kafkaNamespaceIndex > 0
          ? srClusterZkUrl.substring(0, kafkaNamespaceIndex)
          : srClusterZkUrl;

      final String schemaRegistryNamespace = "/" + srZkNamespace;
      final String schemaRegistryZkUrl = zkConnForNamespaceCreation + schemaRegistryNamespace;

      ZkUtils zkUtilsForNamespaceCreation = ZkUtils.apply(
          zkConnForNamespaceCreation, zkSessionTimeoutMs, zkSessionTimeoutMs, zkAclsEnabled);
      zkUtilsForNamespaceCreation.makeSurePersistentPathExists(
          schemaRegistryNamespace,
          zkUtilsForNamespaceCreation.defaultAcls(schemaRegistryNamespace));
      log.info("Created schema registry namespace {} {}",
          zkConnForNamespaceCreation, schemaRegistryNamespace);
      zkUtilsForNamespaceCreation.close();
      zkUtils = ZkUtils.apply(
          schemaRegistryZkUrl,
          zkSessionTimeoutMs,
          zkSessionTimeoutMs,
          zkAclsEnabled
      );
    }
    return zkUtils;
  }

  public List<String> whitelistHeaders() {
    return getList(INTER_INSTANCE_HEADERS_WHITELIST_CONFIG);
  }

  public static void main(String[] args) {
    System.out.println(config.toRst());
  }

}<|MERGE_RESOLUTION|>--- conflicted
+++ resolved
@@ -370,7 +370,6 @@
         ConfigDef.Importance.LOW, INTER_INSTANCE_HEADERS_WHITELIST_DOC)
     .define(KAFKASTORE_ZK_SESSION_TIMEOUT_MS_CONFIG, ConfigDef.Type.INT, 30000, atLeast(0),
             ConfigDef.Importance.LOW, KAFKASTORE_ZK_SESSION_TIMEOUT_MS_DOC
-<<<<<<< HEAD
     )
     .define(KAFKASTORE_TOPIC_CONFIG, ConfigDef.Type.STRING, DEFAULT_KAFKASTORE_TOPIC,
         ConfigDef.Importance.HIGH, KAFKASTORE_TOPIC_DOC
@@ -378,6 +377,10 @@
     .define(KAFKASTORE_TOPIC_REPLICATION_FACTOR_CONFIG, ConfigDef.Type.INT,
         DEFAULT_KAFKASTORE_TOPIC_REPLICATION_FACTOR,
         ConfigDef.Importance.HIGH, KAFKASTORE_TOPIC_REPLICATION_FACTOR_DOC
+    )
+    .define(KAFKASTORE_WRITE_MAX_RETRIES_CONFIG, ConfigDef.Type.INT,
+        DEFAULT_KAFKASTORE_WRITE_MAX_RETRIES, atLeast(0),
+        ConfigDef.Importance.LOW, KAFKASTORE_WRITE_RETRIES_DOC
     )
     .define(KAFKASTORE_INIT_TIMEOUT_CONFIG, ConfigDef.Type.INT, 60000, atLeast(0),
         ConfigDef.Importance.MEDIUM, KAFKASTORE_INIT_TIMEOUT_DOC
@@ -500,147 +503,6 @@
             ConfigDef.Importance.LOW, SCHEMAREGISTRY_INTER_INSTANCE_PROTOCOL_DOC)
     .define(INTER_INSTANCE_PROTOCOL_CONFIG, ConfigDef.Type.STRING, HTTP,
             ConfigDef.Importance.LOW, SCHEMAREGISTRY_INTER_INSTANCE_PROTOCOL_DOC);
-=======
-        )
-        .define(KAFKASTORE_TOPIC_CONFIG, ConfigDef.Type.STRING, DEFAULT_KAFKASTORE_TOPIC,
-            ConfigDef.Importance.HIGH, KAFKASTORE_TOPIC_DOC
-        )
-        .define(KAFKASTORE_TOPIC_REPLICATION_FACTOR_CONFIG, ConfigDef.Type.INT,
-            DEFAULT_KAFKASTORE_TOPIC_REPLICATION_FACTOR,
-            ConfigDef.Importance.HIGH, KAFKASTORE_TOPIC_REPLICATION_FACTOR_DOC
-        )
-        .define(KAFKASTORE_WRITE_MAX_RETRIES_CONFIG, ConfigDef.Type.INT,
-            DEFAULT_KAFKASTORE_WRITE_MAX_RETRIES, atLeast(0),
-            ConfigDef.Importance.LOW, KAFKASTORE_WRITE_RETRIES_DOC
-        )
-        .define(KAFKASTORE_INIT_TIMEOUT_CONFIG, ConfigDef.Type.INT, 60000, atLeast(0),
-            ConfigDef.Importance.MEDIUM, KAFKASTORE_INIT_TIMEOUT_DOC
-        )
-        .define(KAFKASTORE_TIMEOUT_CONFIG, ConfigDef.Type.INT, 500, atLeast(0),
-            ConfigDef.Importance.MEDIUM, KAFKASTORE_TIMEOUT_DOC
-        )
-        .define(HOST_NAME_CONFIG, ConfigDef.Type.STRING, getDefaultHost(),
-            ConfigDef.Importance.HIGH, HOST_DOC
-        )
-        .define(COMPATIBILITY_CONFIG, ConfigDef.Type.STRING, COMPATIBILITY_DEFAULT,
-            ConfigDef.Importance.HIGH, COMPATIBILITY_DOC
-        )
-        .define(ZOOKEEPER_SET_ACL_CONFIG, ConfigDef.Type.BOOLEAN, ZOOKEEPER_SET_ACL_DEFAULT,
-            ConfigDef.Importance.HIGH, ZOOKEEPER_SET_ACL_DOC
-        )
-        .define(MASTER_ELIGIBILITY, ConfigDef.Type.BOOLEAN, DEFAULT_MASTER_ELIGIBILITY,
-            ConfigDef.Importance.MEDIUM, MASTER_ELIGIBILITY_DOC
-        )
-        .define(MODE_MUTABILITY, ConfigDef.Type.BOOLEAN, DEFAULT_MODE_MUTABILITY,
-            ConfigDef.Importance.LOW, MODE_MUTABILITY_DOC
-        )
-        .defineOverride(METRICS_JMX_PREFIX_CONFIG, ConfigDef.Type.STRING,
-            METRICS_JMX_PREFIX_DEFAULT_OVERRIDE, ConfigDef.Importance.LOW,
-            METRICS_JMX_PREFIX_DOC
-        )
-        .define(KAFKASTORE_SECURITY_PROTOCOL_CONFIG, ConfigDef.Type.STRING,
-            SecurityProtocol.PLAINTEXT.toString(), ConfigDef.Importance.MEDIUM,
-            KAFKASTORE_SECURITY_PROTOCOL_DOC
-        )
-        .define(KAFKASTORE_SSL_TRUSTSTORE_LOCATION_CONFIG, ConfigDef.Type.STRING,
-            "", ConfigDef.Importance.HIGH,
-            KAFKASTORE_SSL_TRUSTSTORE_LOCATION_DOC
-        )
-        .define(KAFKASTORE_SSL_TRUSTSTORE_PASSWORD_CONFIG, ConfigDef.Type.PASSWORD,
-            "", ConfigDef.Importance.HIGH,
-            KAFKASTORE_SSL_TRUSTSTORE_PASSWORD_DOC
-        )
-        .define(KAFKASTORE_SSL_TRUSTSTORE_TYPE_CONFIG, ConfigDef.Type.STRING,
-            "JKS", ConfigDef.Importance.MEDIUM,
-            KAFAKSTORE_SSL_TRUSTSTORE_TYPE_DOC
-        )
-        .define(KAFKASTORE_SSL_TRUSTMANAGER_ALGORITHM_CONFIG, ConfigDef.Type.STRING,
-            "PKIX", ConfigDef.Importance.LOW,
-            KAFKASTORE_SSL_TRUSTMANAGER_ALGORITHM_DOC
-        )
-        .define(KAFKASTORE_SSL_KEYSTORE_LOCATION_CONFIG, ConfigDef.Type.STRING,
-            "", ConfigDef.Importance.HIGH,
-            KAFKASTORE_SSL_KEYSTORE_LOCATION_DOC
-        )
-        .define(KAFKASTORE_SSL_KEYSTORE_PASSWORD_CONFIG, ConfigDef.Type.PASSWORD,
-            "", ConfigDef.Importance.HIGH,
-            KAFKASTORE_SSL_KEYSTORE_PASSWORD_DOC
-        )
-        .define(KAFKASTORE_SSL_KEYSTORE_TYPE_CONFIG, ConfigDef.Type.STRING,
-            "JKS", ConfigDef.Importance.MEDIUM,
-            KAFAKSTORE_SSL_KEYSTORE_TYPE_DOC
-        )
-        .define(KAFKASTORE_SSL_KEYMANAGER_ALGORITHM_CONFIG, ConfigDef.Type.STRING,
-            "SunX509", ConfigDef.Importance.LOW,
-            KAFKASTORE_SSL_KEYMANAGER_ALGORITHM_DOC
-        )
-        .define(KAFKASTORE_SSL_KEY_PASSWORD_CONFIG, ConfigDef.Type.PASSWORD,
-            "", ConfigDef.Importance.HIGH,
-            KAFKASTORE_SSL_KEY_PASSWORD_DOC
-        )
-        .define(KAFKASTORE_SSL_ENABLED_PROTOCOLS_CONFIG, ConfigDef.Type.STRING,
-            "TLSv1.2,TLSv1.1,TLSv1", ConfigDef.Importance.MEDIUM,
-            KAFAKSTORE_SSL_ENABLED_PROTOCOLS_DOC
-        )
-        .define(KAFKASTORE_SSL_PROTOCOL_CONFIG, ConfigDef.Type.STRING,
-            "TLS", ConfigDef.Importance.MEDIUM,
-            KAFAKSTORE_SSL_PROTOCOL_DOC
-        )
-        .define(KAFKASTORE_SSL_PROVIDER_CONFIG, ConfigDef.Type.STRING,
-            "", ConfigDef.Importance.MEDIUM,
-            KAFAKSTORE_SSL_PROVIDER_DOC
-        )
-        .define(KAFKASTORE_SSL_CIPHER_SUITES_CONFIG, ConfigDef.Type.STRING,
-            "", ConfigDef.Importance.LOW,
-            KAFKASTORE_SSL_CIPHER_SUITES_DOC
-        )
-        .define(KAFKASTORE_SSL_ENDPOINT_IDENTIFICATION_ALGORITHM_CONFIG, ConfigDef.Type.STRING,
-            "", ConfigDef.Importance.LOW,
-            KAFKASTORE_SSL_ENDPOINT_IDENTIFICATION_ALGORITHM_DOC
-        )
-        .define(KAFKASTORE_SASL_KERBEROS_SERVICE_NAME_CONFIG, ConfigDef.Type.STRING,
-            "", ConfigDef.Importance.MEDIUM,
-            KAFKASTORE_SASL_KERBEROS_SERVICE_NAME_DOC
-        )
-        .define(KAFKASTORE_SASL_MECHANISM_CONFIG, ConfigDef.Type.STRING,
-            "GSSAPI", ConfigDef.Importance.MEDIUM,
-            KAFKASTORE_SASL_MECHANISM_DOC
-        )
-        .define(KAFKASTORE_SASL_KERBEROS_KINIT_CMD_CONFIG, ConfigDef.Type.STRING,
-            "/usr/bin/kinit", ConfigDef.Importance.LOW,
-            KAFKASTORE_SASL_KERBEROS_KINIT_CMD_DOC
-        )
-        .define(KAFKASTORE_SASL_KERBEROS_MIN_TIME_BEFORE_RELOGIN_CONFIG, ConfigDef.Type.LONG,
-            60000, ConfigDef.Importance.LOW,
-            KAFKASTORE_SASL_KERBEROS_MIN_TIME_BEFORE_RELOGIN_DOC
-        )
-        .define(KAFKASTORE_SASL_KERBEROS_TICKET_RENEW_JITTER_CONFIG, ConfigDef.Type.DOUBLE,
-            0.05, ConfigDef.Importance.LOW,
-            KAFKASTORE_SASL_KERBEROS_TICKET_RENEW_JITTER_DOC
-        )
-        .define(KAFKASTORE_SASL_KERBEROS_TICKET_RENEW_WINDOW_FACTOR_CONFIG, ConfigDef.Type.DOUBLE,
-            0.8, ConfigDef.Importance.LOW,
-            KAFKASTORE_SASL_KERBEROS_TICKET_RENEW_WINDOW_FACTOR_DOC
-        )
-        .define(KAFKASTORE_GROUP_ID_CONFIG, ConfigDef.Type.STRING, "",
-            ConfigDef.Importance.LOW, KAFKASTORE_GROUP_ID_DOC
-        )
-        .define(SCHEMAREGISTRY_RESOURCE_EXTENSION_CONFIG, ConfigDef.Type.LIST, "",
-                ConfigDef.Importance.LOW, SCHEMAREGISTRY_RESOURCE_EXTENSION_DOC
-        )
-        .define(RESOURCE_EXTENSION_CONFIG, ConfigDef.Type.LIST, "",
-                ConfigDef.Importance.LOW, SCHEMAREGISTRY_RESOURCE_EXTENSION_DOC
-        )
-        .define(RESOURCE_STATIC_LOCATIONS_CONFIG, ConfigDef.Type.LIST, "",
-            ConfigDef.Importance.LOW, RESOURCE_STATIC_LOCATIONS_DOC
-        )
-        .define(SCHEMAREGISTRY_INTER_INSTANCE_PROTOCOL_CONFIG, ConfigDef.Type.STRING, "",
-                ConfigDef.Importance.LOW, SCHEMAREGISTRY_INTER_INSTANCE_PROTOCOL_DOC)
-        .define(INTER_INSTANCE_PROTOCOL_CONFIG, ConfigDef.Type.STRING, HTTP,
-                ConfigDef.Importance.LOW, SCHEMAREGISTRY_INTER_INSTANCE_PROTOCOL_DOC)
-        ;
-
->>>>>>> c3b82583
   }
 
   private final AvroCompatibilityLevel compatibilityType;
