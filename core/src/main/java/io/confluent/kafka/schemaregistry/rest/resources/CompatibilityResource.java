--- conflicted
+++ resolved
@@ -89,9 +89,6 @@
   @PerformanceMetric("compatibility.subjects.versions.verify")
   public void testCompatibilityBySubjectName(
       final @Suspended AsyncResponse asyncResponse,
-<<<<<<< HEAD
-      final @HeaderParam("Content-Type") String contentType,
-      final @HeaderParam("Accept") String accept,
       @Parameter(description = "Subject of the schema version against which compatibility is to "
           + "be tested",
           required = true) @PathParam("subject") String subject,
@@ -103,15 +100,6 @@
              + "schema "
              + "under the specified subject", required = true) @PathParam("version") String version,
       @Parameter(description = "Schema", required = true)
-=======
-      @ApiParam(value = "Subject of the schema version against which compatibility is to be tested",
-          required = true)@PathParam("subject") String subject,
-      @ApiParam(value = "Version of the subject's schema against which compatibility is to be "
-          + "tested. Valid values for versionId are between [1,2^31-1] or the string \"latest\"."
-          + "\"latest\" checks compatibility of the input schema with the last registered schema "
-          + "under the specified subject", required = true)@PathParam("version") String version,
-      @ApiParam(value = "Schema", required = true)
->>>>>>> 76ebb4ae
       @NotNull RegisterSchemaRequest request,
       @QueryParam("verbose") boolean verbose) {
     log.info("Testing schema subject {} compatibility between existing version {} and "
@@ -196,14 +184,8 @@
   @PerformanceMetric("compatibility.subjects.versions.verify")
   public void testCompatibilityForSubject(
       final @Suspended AsyncResponse asyncResponse,
-<<<<<<< HEAD
-      final @HeaderParam("Content-Type") String contentType,
-      final @HeaderParam("Accept") String accept,
       @Parameter(description = "Subject of the schema version against which compatibility is to "
           + "be tested",
-=======
-      @ApiParam(value = "Subject of the schema version against which compatibility is to be tested",
->>>>>>> 76ebb4ae
           required = true) @PathParam("subject") String subject,
       @Parameter(description = "Schema", required = true)
       @NotNull RegisterSchemaRequest request,
