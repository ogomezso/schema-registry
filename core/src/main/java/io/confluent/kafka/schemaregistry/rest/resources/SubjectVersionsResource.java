/*
 * Copyright 2018 Confluent Inc.
 *
 * Licensed under the Confluent Community License (the "License"); you may not use
 * this file except in compliance with the License.  You may obtain a copy of the
 * License at
 *
 * http://www.confluent.io/confluent-community-license
 *
 * Unless required by applicable law or agreed to in writing, software
 * distributed under the License is distributed on an "AS IS" BASIS, WITHOUT
 * WARRANTIES OF ANY KIND, either express or implied.  See the License for the
 * specific language governing permissions and limitations under the License.
 */

package io.confluent.kafka.schemaregistry.rest.resources;

import io.confluent.kafka.schemaregistry.client.rest.Versions;
import io.confluent.kafka.schemaregistry.client.rest.entities.ErrorMessage;
import io.confluent.kafka.schemaregistry.client.rest.entities.Schema;
import io.confluent.kafka.schemaregistry.client.rest.entities.requests.RegisterSchemaRequest;
import io.confluent.kafka.schemaregistry.client.rest.entities.requests.RegisterSchemaResponse;
import io.confluent.kafka.schemaregistry.exceptions.IdDoesNotMatchException;
import io.confluent.kafka.schemaregistry.exceptions.IncompatibleSchemaException;
import io.confluent.kafka.schemaregistry.exceptions.InvalidSchemaException;
import io.confluent.kafka.schemaregistry.exceptions.InvalidVersionException;
import io.confluent.kafka.schemaregistry.exceptions.OperationNotPermittedException;
import io.confluent.kafka.schemaregistry.exceptions.ReferenceExistsException;
import io.confluent.kafka.schemaregistry.exceptions.SchemaRegistryException;
import io.confluent.kafka.schemaregistry.exceptions.SchemaRegistryRequestForwardingException;
import io.confluent.kafka.schemaregistry.exceptions.SchemaRegistryStoreException;
import io.confluent.kafka.schemaregistry.exceptions.SchemaRegistryTimeoutException;
import io.confluent.kafka.schemaregistry.exceptions.SchemaTooLargeException;
import io.confluent.kafka.schemaregistry.exceptions.SchemaVersionNotSoftDeletedException;
import io.confluent.kafka.schemaregistry.exceptions.UnknownLeaderException;
import io.confluent.kafka.schemaregistry.rest.VersionId;
import io.confluent.kafka.schemaregistry.rest.exceptions.Errors;
import io.confluent.kafka.schemaregistry.rest.exceptions.RestInvalidRuleSetException;
import io.confluent.kafka.schemaregistry.rules.RuleException;
import io.confluent.kafka.schemaregistry.storage.KafkaSchemaRegistry;
import io.confluent.kafka.schemaregistry.storage.LookupFilter;
import io.confluent.kafka.schemaregistry.utils.QualifiedSubject;
import io.confluent.rest.annotations.PerformanceMetric;
import io.swagger.v3.oas.annotations.Operation;
import io.swagger.v3.oas.annotations.Parameter;
import io.swagger.v3.oas.annotations.media.ArraySchema;
import io.swagger.v3.oas.annotations.media.Content;
import io.swagger.v3.oas.annotations.responses.ApiResponse;
import io.swagger.v3.oas.annotations.tags.Tag;
import io.swagger.v3.oas.annotations.tags.Tags;
import org.slf4j.Logger;
import org.slf4j.LoggerFactory;

import javax.validation.constraints.NotNull;
import javax.ws.rs.Consumes;
import javax.ws.rs.DELETE;
import javax.ws.rs.GET;
import javax.ws.rs.POST;
import javax.ws.rs.Path;
import javax.ws.rs.PathParam;
import javax.ws.rs.Produces;
import javax.ws.rs.QueryParam;
import javax.ws.rs.container.AsyncResponse;
import javax.ws.rs.container.Suspended;
import javax.ws.rs.core.Context;
import javax.ws.rs.core.HttpHeaders;
import java.util.ArrayList;
import java.util.Iterator;
import java.util.List;
import java.util.Map;

@Path("/subjects/{subject}/versions")
@Produces({Versions.SCHEMA_REGISTRY_V1_JSON_WEIGHTED,
           Versions.SCHEMA_REGISTRY_DEFAULT_JSON_WEIGHTED,
           Versions.JSON_WEIGHTED})
@Consumes({Versions.SCHEMA_REGISTRY_V1_JSON,
           Versions.SCHEMA_REGISTRY_DEFAULT_JSON,
           Versions.JSON, Versions.GENERIC_REQUEST})
public class SubjectVersionsResource {

  public static final String apiTag = SubjectsResource.apiTag;
  private static final Logger log = LoggerFactory.getLogger(SubjectVersionsResource.class);

  private final KafkaSchemaRegistry schemaRegistry;

  private final RequestHeaderBuilder requestHeaderBuilder = new RequestHeaderBuilder();

  private static final String VERSION_PARAM_DESC = "Version of the schema to be returned. "
      + "Valid values for versionId are between [1,2^31-1] or the string \"latest\". \"latest\" "
      + "returns the last registered schema under the specified subject. Note that there may be a "
      + "new latest schema that gets registered right after this request is served.";

  public SubjectVersionsResource(KafkaSchemaRegistry registry) {
    this.schemaRegistry = registry;
  }

  @GET
  @Path("/{version}")
  @DocumentedName("getSchemaByVersion")
  @PerformanceMetric("subjects.versions.get-schema")
  @Operation(summary = "Get schema by version",
      description = "Retrieves a specific version of the schema registered under this subject.",
      responses = {
          @ApiResponse(responseCode = "200", description = "The schema.",
            content = @Content(schema = @io.swagger.v3.oas.annotations.media.Schema(
                    implementation = Schema.class))),
          @ApiResponse(responseCode = "404",
            description = "Not Found. "
                    + "Error code 40401 indicates subject not found. "
                    + "Error code 40402 indicates version not found.",
              content = @Content(schema = @io.swagger.v3.oas.annotations.media.Schema(
                  implementation = ErrorMessage.class))),
          @ApiResponse(responseCode = "422",
            description = "Unprocessable Entity. Error code 42202 indicates an invalid version.",
            content = @Content(schema = @io.swagger.v3.oas.annotations.media.Schema(
                    implementation = ErrorMessage.class))),
          @ApiResponse(responseCode = "500",
            description = "Internal Server Error. "
                    + "Error code 50001 indicates a failure in the backend data store.",
            content = @Content(schema = @io.swagger.v3.oas.annotations.media.Schema(
                    implementation = ErrorMessage.class)))})
  @Tags(@Tag(name = apiTag))
  public Schema getSchemaByVersion(
      @Parameter(description = "Name of the subject", required = true)
      @PathParam("subject") String subject,
      @Parameter(description = VERSION_PARAM_DESC, required = true)
      @PathParam("version") String version,
      @Parameter(description = "Whether to include deleted schema")
      @QueryParam("deleted") boolean lookupDeletedSchema) {

    subject = QualifiedSubject.normalize(schemaRegistry.tenant(), subject);

    VersionId versionId;
    try {
      versionId = new VersionId(version);
    } catch (InvalidVersionException e) {
      throw Errors.invalidVersionException(e.getMessage());
    }
    Schema schema;
    String errorMessage = "Error while retrieving schema for subject "
          + subject
          + " with version "
          + version
          + " from the schema registry";
    try {
      schema = schemaRegistry.getUsingContexts(
          subject, versionId.getVersionId(), lookupDeletedSchema);
      if (schema == null) {
        if (!schemaRegistry.hasSubjects(subject, lookupDeletedSchema)) {
          throw Errors.subjectNotFoundException(subject);
        } else {
          throw Errors.versionNotFoundException(versionId.getVersionId());
        }
      }
    } catch (SchemaRegistryStoreException e) {
      log.debug(errorMessage, e);
      throw Errors.storeException(errorMessage, e);
    } catch (InvalidVersionException e) {
      throw Errors.invalidVersionException(e.getMessage());
    } catch (SchemaRegistryException e) {
      throw Errors.schemaRegistryException(errorMessage, e);
    }
    return schema;
  }

  @GET
  @Path("/{version}/schema")
  @DocumentedName("getVersionSchemaOnly")
  @PerformanceMetric("subjects.versions.get-schema.only")
  @Operation(summary = "Get schema string by version",
      description = "Retrieves the schema for the specified version of this subject. "
        + "Only the unescaped schema string is returned.",
      responses = {
          @ApiResponse(responseCode = "200", description = "The schema string.", content = @Content(
              schema = @io.swagger.v3.oas.annotations.media.Schema(example =
                      Schema.SCHEMA_EXAMPLE))),
          @ApiResponse(responseCode = "404",
            description = "Not Found. "
                    + "Error code 40401 indicates subject not found. "
                    + "Error code 40402 indicates version not found.",
            content = @Content(schema = @io.swagger.v3.oas.annotations.media.Schema(
                    implementation = ErrorMessage.class))),
          @ApiResponse(responseCode = "422",
            description = "Unprocessable Entity. Error code 42202 indicates an invalid version.",
            content = @Content(schema = @io.swagger.v3.oas.annotations.media.Schema(
                    implementation = ErrorMessage.class))),
          @ApiResponse(responseCode = "500",
            description = "Internal Server Error. "
                    + "Error code 50001 indicates a failure in the backend data store.",
            content = @Content(schema = @io.swagger.v3.oas.annotations.media.Schema(implementation =
                    ErrorMessage.class)))})
  @Tags(@Tag(name = apiTag))
  public String getSchemaOnly(
      @Parameter(description = "Name of the subject", required = true)
      @PathParam("subject") String subject,
      @Parameter(description = VERSION_PARAM_DESC, required = true)
      @PathParam("version") String version,
      @Parameter(description = "Whether to include deleted schema")
      @QueryParam("deleted") boolean lookupDeletedSchema) {
    return getSchemaByVersion(subject, version, lookupDeletedSchema).getSchema();
  }

  @GET
  @Path("/{version}/referencedby")
  @DocumentedName("getReferencedBy")
  @Operation(summary = "List schemas referencing a schema",
      description = "Retrieves the IDs of schemas that reference the specified schema.",
      responses = {
        @ApiResponse(responseCode = "200",
          description = "List of IDs for schemas that reference the specified schema.",
          content = @Content(array = @ArraySchema(
              schema = @io.swagger.v3.oas.annotations.media.Schema(type = "integer",
                      format = "int32", example = Schema.ID_EXAMPLE)))),
        @ApiResponse(responseCode = "404",
          description = "Not Found. "
                  + "Error code 40401 indicates subject not found. "
                  + "Error code 40402 indicates version not found.",
          content = @Content(schema = @io.swagger.v3.oas.annotations.media.Schema(
                  implementation = ErrorMessage.class))),
        @ApiResponse(responseCode = "422",
          description = "Unprocessable Entity. Error code 42202 indicates an invalid version.",
          content = @Content(schema = @io.swagger.v3.oas.annotations.media.Schema(
                  implementation = ErrorMessage.class))),
        @ApiResponse(responseCode = "500",
          description = "Internal Server Error. "
                  + "Error code 50001 indicates a failure in the backend data store.",
          content = @Content(schema = @io.swagger.v3.oas.annotations.media.Schema(implementation =
                  ErrorMessage.class)))})
  @Tags(@Tag(name = apiTag))
  public List<Integer> getReferencedBy(
      @Parameter(description = "Name of the subject", required = true)
      @PathParam("subject") String subject,
      @Parameter(description = VERSION_PARAM_DESC, required = true)
      @PathParam("version") String version) {

    Schema schema = getSchemaByVersion(subject, version, true);
    if (schema == null) {
      return new ArrayList<>();
    }
    VersionId versionId = null;
    try {
      versionId = new VersionId(schema.getVersion());
    } catch (InvalidVersionException e) {
      throw Errors.invalidVersionException(e.getMessage());
    }
    String errorMessage = "Error while retrieving schemas that reference schema with subject "
        + subject
        + " and version "
        + version
        + " from the schema registry";
    try {
      return schemaRegistry.getReferencedBy(schema.getSubject(), versionId);
    } catch (SchemaRegistryStoreException e) {
      log.debug(errorMessage, e);
      throw Errors.storeException(errorMessage, e);
    } catch (InvalidVersionException e) {
      throw Errors.invalidVersionException(e.getMessage());
    } catch (SchemaRegistryException e) {
      throw Errors.schemaRegistryException(errorMessage, e);
    }
  }

  @GET
  @DocumentedName("getAllVersions")
  @PerformanceMetric("subjects.versions.list")
  @Operation(summary = "List versions under subject",
      description = "Retrieves a list of versions registered under the specified subject.",
      responses = {
          @ApiResponse(responseCode = "200",
              description = "List of version numbers matching the specified parameters.",
              content = @Content(array = @ArraySchema(
                  schema = @io.swagger.v3.oas.annotations.media.Schema(type = "integer",
                      format = "int32", example = Schema.VERSION_EXAMPLE)))),
          @ApiResponse(responseCode = "404",
            description = "Not Found. "
                    + "Error code 40401 indicates subject not found. ",
            content = @Content(schema = @io.swagger.v3.oas.annotations.media.Schema(
                    implementation = ErrorMessage.class))),
          @ApiResponse(responseCode = "500",
            description = "Internal Server Error. "
                    + "Error code 50001 indicates a failure in the backend data store.",
            content = @Content(schema = @io.swagger.v3.oas.annotations.media.Schema(implementation =
                    ErrorMessage.class)))})
  @Tags(@Tag(name = apiTag))
  public List<Integer> listVersions(
      @Parameter(description = "Name of the subject", required = true)
      @PathParam("subject") String subject,
      @Parameter(description = "Whether to include deleted schemas")
      @QueryParam("deleted") boolean lookupDeletedSchema,
      @Parameter(description = "Whether to return deleted schemas only")
      @QueryParam("deletedOnly") boolean lookupDeletedOnlySchema) {

    subject = QualifiedSubject.normalize(schemaRegistry.tenant(), subject);

    // check if subject exists. If not, throw 404
    Iterator<Schema> resultSchemas;
    List<Integer> allVersions = new ArrayList<>();
    String errorMessage = "Error while validating that subject "
                          + subject
                          + " exists in the registry";
    try {
      if (!schemaRegistry.hasSubjects(subject, lookupDeletedSchema || lookupDeletedOnlySchema)) {
        throw Errors.subjectNotFoundException(subject);
      }
    } catch (SchemaRegistryStoreException e) {
      throw Errors.storeException(errorMessage, e);
    } catch (SchemaRegistryException e) {
      throw Errors.schemaRegistryException(errorMessage, e);
    }
    errorMessage = "Error while listing all versions for subject "
                   + subject;
    LookupFilter filter = LookupFilter.DEFAULT;
    // if both deleted && deletedOnly are true, return deleted only
    if (lookupDeletedOnlySchema) {
      filter = LookupFilter.DELETED_ONLY;
    } else if (lookupDeletedSchema) {
      filter = LookupFilter.INCLUDE_DELETED;
    }
    try {
      resultSchemas = schemaRegistry.getAllVersions(subject, filter);
    } catch (SchemaRegistryStoreException e) {
      throw Errors.storeException(errorMessage, e);
    } catch (SchemaRegistryException e) {
      throw Errors.schemaRegistryException(errorMessage, e);
    }
    while (resultSchemas.hasNext()) {
      Schema schema = resultSchemas.next();
      allVersions.add(schema.getVersion());
    }
    return allVersions;
  }

  @POST
  @DocumentedName("registerSchema")
  @PerformanceMetric("subjects.versions.register")
  @Operation(summary = "Register schema under a subject",
      description = "Register a new schema under the specified subject. If successfully "
        + "registered, this returns the unique identifier of this schema in the registry. The "
        + "returned identifier should be used to retrieve this schema from the schemas resource "
        + "and is different from the schema's version which is associated with the subject. If the "
        + "same schema is registered under a different subject, the same identifier will be "
        + "returned. However, the version of the schema may be different under different subjects."
        + "\nA schema should be compatible with the previously registered schema or schemas (if "
        + "there are any) as per the configured compatibility level. The configured compatibility "
        + "level can be obtained by issuing a GET http:get:: /config/(string: subject). If that "
        + "returns null, then GET http:get:: /config\n"
        + "When there are multiple instances of Schema Registry running in the same cluster, the "
        + "schema registration request will be forwarded to one of the instances designated as "
        + "the primary. If the primary is not available, the client will get an error code "
        + "indicating that the forwarding has failed.",
      responses = {
        @ApiResponse(responseCode = "200", description = "Schema successfully registered.",
          content = @Content(schema = @io.swagger.v3.oas.annotations.media.Schema(implementation =
                  RegisterSchemaResponse.class))),
        @ApiResponse(responseCode = "409", description = "Conflict. Incompatible schema.",
          content = @Content(schema = @io.swagger.v3.oas.annotations.media.Schema(implementation =
                  ErrorMessage.class))),
        @ApiResponse(responseCode = "422",
          description = "Unprocessable entity. "
                  + "Error code 42201 indicates an invalid schema or schema type. ",
          content = @Content(schema = @io.swagger.v3.oas.annotations.media.Schema(implementation =
                  ErrorMessage.class))),
        @ApiResponse(responseCode = "500",
          description = "Internal Server Error. "
                  + "Error code 50001 indicates a failure in the backend data store."
                  + "Error code 50002 indicates operation timed out. "
                  + "Error code 50003 indicates a failure forwarding the request to the primary.",
          content = @Content(schema = @io.swagger.v3.oas.annotations.media.Schema(implementation =
                  ErrorMessage.class)))})
  @Tags(@Tag(name = apiTag))
  public void register(
      final @Suspended AsyncResponse asyncResponse,
      @Context HttpHeaders headers,
      @Parameter(description = "Name of the subject", required = true)
      @PathParam("subject") String subjectName,
      @Parameter(description = "Whether to register the normalized schema")
      @QueryParam("normalize") boolean normalize,
      @Parameter(description = "Schema", required = true)
      @NotNull RegisterSchemaRequest request) {
    log.info("Registering new schema: subject {}, version {}, id {}, type {}, schema size {}",
             subjectName, request.getVersion(), request.getId(), request.getSchemaType(),
            request.getSchema() == null ? 0 : request.getSchema().length());

<<<<<<< HEAD
    schemaRegistry.getRuleSetHandler().handle(subjectName, normalize, request);

    if (request.getRuleSet() != null) {
      try {
        request.getRuleSet().validate();
      } catch (RuleException e) {
        throw new RestInvalidRuleSetException(e.getMessage());
      }
    }
    if (subjectName != null && (CharMatcher.javaIsoControl().matchesAnyOf(subjectName)
        || QualifiedSubject.create(this.schemaRegistry.tenant(), subjectName).getSubject()
            .equals(GLOBAL_RESOURCE_NAME))) {
=======
    if (subjectName != null
        && !QualifiedSubject.isValidSubject(schemaRegistry.tenant(), subjectName)) {
>>>>>>> 81358b96
      throw Errors.invalidSubjectException(subjectName);
    }

    subjectName = QualifiedSubject.normalize(schemaRegistry.tenant(), subjectName);

    Map<String, String> headerProperties = requestHeaderBuilder.buildRequestHeaders(
        headers, schemaRegistry.config().whitelistHeaders());

    Schema schema = new Schema(subjectName, request);
    int id;
    try {
      id = schemaRegistry.registerOrForward(subjectName, schema, normalize, headerProperties);
    } catch (IdDoesNotMatchException e) {
      throw Errors.idDoesNotMatchException(e);
    } catch (InvalidSchemaException e) {
      throw Errors.invalidSchemaException(e);
    } catch (SchemaTooLargeException e) {
      throw Errors.schemaTooLargeException("Register operation failed because schema is too large");
    } catch (OperationNotPermittedException e) {
      throw Errors.operationNotPermittedException(e.getMessage());
    } catch (SchemaRegistryTimeoutException e) {
      throw Errors.operationTimeoutException("Register operation timed out", e);
    } catch (SchemaRegistryStoreException e) {
      throw Errors.storeException("Register schema operation failed while writing"
                                  + " to the Kafka store", e);
    } catch (SchemaRegistryRequestForwardingException e) {
      throw Errors.requestForwardingFailedException("Error while forwarding register schema request"
                                                    + " to the leader", e);
    } catch (IncompatibleSchemaException e) {
      throw Errors.incompatibleSchemaException("Schema being registered is incompatible with"
              + " an earlier schema for subject \"" + subjectName + "\", details: "
              + e.getMessage(), e);
    } catch (UnknownLeaderException e) {
      throw Errors.unknownLeaderException("Leader not known.", e);
    } catch (SchemaRegistryException e) {
      throw Errors.schemaRegistryException("Error while registering schema", e);
    }
    RegisterSchemaResponse registerSchemaResponse = new RegisterSchemaResponse();
    registerSchemaResponse.setId(id);
    asyncResponse.resume(registerSchemaResponse);
  }

  @DELETE
  @Path("/{version}")
  @DocumentedName("deleteSchemaVersion")
  @PerformanceMetric("subjects.versions.deleteSchemaVersion-schema")
  @Operation(summary = "Delete schema version",
      description = "Deletes a specific version of the schema registered under this subject. "
        + "This only deletes the version and the schema ID remains intact making it still possible "
        + "to decode data using the schema ID. This API is recommended to be used only in "
        + "development environments or under extreme circumstances where-in, its required to "
        + "delete a previously registered schema for compatibility purposes or re-register "
        + "previously registered schema.",
      responses = {
        @ApiResponse(responseCode = "200", description = "Operation succeeded. "
          + "Returns the schema version.", content = @Content(schema =
            @io.swagger.v3.oas.annotations.media.Schema(type = "integer",
                    format = "int32",
                    example = Schema.VERSION_EXAMPLE))),
        @ApiResponse(responseCode = "404",
          description = "Not Found. "
                  + "Error code 40401 indicates subject not found. "
                  + "Error code 40402 indicates version not found.",
          content = @Content(schema = @io.swagger.v3.oas.annotations.media.Schema(
                  implementation = ErrorMessage.class))),
        @ApiResponse(responseCode = "422",
          description = "Unprocessable Entity. Error code 42202 indicates an invalid version.",
          content = @Content(schema = @io.swagger.v3.oas.annotations.media.Schema(
                  implementation = ErrorMessage.class))),
        @ApiResponse(responseCode = "500",
          description = "Internal Server Error. "
                  + "Error code 50001 indicates a failure in the backend data store.",
          content = @Content(schema = @io.swagger.v3.oas.annotations.media.Schema(implementation =
                  ErrorMessage.class)))})
  @Tags(@Tag(name = apiTag))
  public void deleteSchemaVersion(
      final @Suspended AsyncResponse asyncResponse,
      @Context HttpHeaders headers,
      @Parameter(description = "Name of the subject", required = true)
      @PathParam("subject") String subject,
      @Parameter(description = VERSION_PARAM_DESC, required = true)
      @PathParam("version") String version,
      @Parameter(description = "Whether to perform a permanent delete")
      @QueryParam("permanent") boolean permanentDelete) {
    log.debug("Deleting schema version {} from subject {}", version, subject);

    subject = QualifiedSubject.normalize(schemaRegistry.tenant(), subject);

    VersionId versionId;
    try {
      versionId = new VersionId(version);
    } catch (InvalidVersionException e) {
      throw Errors.invalidVersionException(e.getMessage());
    }
    Schema schema;
    String errorMessage =
            "Error while retrieving schema for subject "
                    + subject
                    + " with version "
                    + version
                    + " from the schema registry";
    try {
      if (schemaRegistry.schemaVersionExists(subject, versionId, true)) {
        if (!permanentDelete
                && !schemaRegistry.schemaVersionExists(subject,
                        versionId, false)) {
          throw Errors.schemaVersionSoftDeletedException(subject, version);
        }
      }
      schema = schemaRegistry.get(subject, versionId.getVersionId(), true);
      if (schema == null) {
        if (!schemaRegistry.hasSubjects(subject, true)) {
          throw Errors.subjectNotFoundException(subject);
        } else {
          throw Errors.versionNotFoundException(versionId.getVersionId());
        }
      }
    } catch (SchemaRegistryStoreException e) {
      log.debug(errorMessage, e);
      throw Errors.storeException(errorMessage, e);
    } catch (InvalidVersionException e) {
      throw Errors.invalidVersionException(e.getMessage());
    } catch (SchemaRegistryException e) {
      throw Errors.schemaRegistryException(errorMessage, e);
    }

    try {
      Map<String, String> headerProperties = requestHeaderBuilder.buildRequestHeaders(
              headers, schemaRegistry.config().whitelistHeaders());
      schemaRegistry.deleteSchemaVersionOrForward(headerProperties, subject,
              schema, permanentDelete);
    } catch (SchemaVersionNotSoftDeletedException e) {
      throw Errors.schemaVersionNotSoftDeletedException(e.getSubject(),
              e.getVersion());
    } catch (OperationNotPermittedException e) {
      throw Errors.operationNotPermittedException(e.getMessage());
    } catch (SchemaRegistryTimeoutException e) {
      throw Errors.operationTimeoutException("Delete Schema Version operation timed out", e);
    } catch (SchemaRegistryStoreException e) {
      throw Errors.storeException("Delete Schema Version operation failed while writing"
                                  + " to the Kafka store", e);
    } catch (SchemaRegistryRequestForwardingException e) {
      throw Errors
          .requestForwardingFailedException("Error while forwarding delete schema version request"
                                            + " to the leader", e);
    } catch (ReferenceExistsException e) {
      throw Errors.referenceExistsException(e.getMessage());
    } catch (UnknownLeaderException e) {
      throw Errors.unknownLeaderException("Leader not known.", e);
    } catch (SchemaRegistryException e) {
      throw Errors.schemaRegistryException("Error while deleting Schema Version", e);
    }

    asyncResponse.resume(schema.getVersion());
  }
}<|MERGE_RESOLUTION|>--- conflicted
+++ resolved
@@ -381,7 +381,6 @@
              subjectName, request.getVersion(), request.getId(), request.getSchemaType(),
             request.getSchema() == null ? 0 : request.getSchema().length());
 
-<<<<<<< HEAD
     schemaRegistry.getRuleSetHandler().handle(subjectName, normalize, request);
 
     if (request.getRuleSet() != null) {
@@ -391,13 +390,8 @@
         throw new RestInvalidRuleSetException(e.getMessage());
       }
     }
-    if (subjectName != null && (CharMatcher.javaIsoControl().matchesAnyOf(subjectName)
-        || QualifiedSubject.create(this.schemaRegistry.tenant(), subjectName).getSubject()
-            .equals(GLOBAL_RESOURCE_NAME))) {
-=======
     if (subjectName != null
         && !QualifiedSubject.isValidSubject(schemaRegistry.tenant(), subjectName)) {
->>>>>>> 81358b96
       throw Errors.invalidSubjectException(subjectName);
     }
 
