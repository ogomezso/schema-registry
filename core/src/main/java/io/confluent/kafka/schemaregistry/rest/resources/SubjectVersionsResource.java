--- conflicted
+++ resolved
@@ -269,16 +269,10 @@
   public void register(
       final @Suspended AsyncResponse asyncResponse,
       @Context HttpHeaders headers,
-<<<<<<< HEAD
       @Parameter(description = "Name of the Subject", required = true)
       @PathParam("subject") String subjectName,
+      @QueryParam("normalize") boolean normalize,
       @Parameter(description = "Schema", required = true)
-=======
-      @ApiParam(value = "Name of the Subject", required = true)
-        @PathParam("subject") String subjectName,
-      @QueryParam("normalize") boolean normalize,
-      @ApiParam(value = "Schema", required = true)
->>>>>>> 802dc1a4
       @NotNull RegisterSchemaRequest request) {
     log.info("Registering new schema: subject {}, version {}, id {}, type {}, schema size {}",
              subjectName, request.getVersion(), request.getId(), request.getSchemaType(),
