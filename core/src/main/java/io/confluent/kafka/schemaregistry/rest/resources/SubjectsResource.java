--- conflicted
+++ resolved
@@ -131,14 +131,9 @@
   })
   @PerformanceMetric("subjects.list")
   public Set<String> list(
-<<<<<<< HEAD
-      @DefaultValue("") @QueryParam("subjectPrefix") String subjectPrefix,
+      @DefaultValue(QualifiedSubject.CONTEXT_WILDCARD)
+      @QueryParam("subjectPrefix") String subjectPrefix,
       @QueryParam("deleted") boolean lookupDeletedSubjects
-=======
-          @DefaultValue(QualifiedSubject.CONTEXT_WILDCARD)
-          @QueryParam("subjectPrefix") String subjectPrefix,
-          @QueryParam("deleted") boolean lookupDeletedSubjects
->>>>>>> 093ebdab
   ) {
     try {
       return schemaRegistry.listSubjectsWithPrefix(
