--- conflicted
+++ resolved
@@ -486,16 +486,10 @@
       }
       Collections.reverse(undeletedVersions);
 
-<<<<<<< HEAD
       final List<String> compatibilityErrorLogs = isCompatibleWithPrevious(
               subject, parsedSchema, undeletedVersions);
       final boolean isCompatible = compatibilityErrorLogs.isEmpty();
 
-      if (normalize) {
-        parsedSchema = parsedSchema.normalize();
-=======
-      final boolean isCompatible =
-              isCompatibleWithPrevious(subject, parsedSchema, undeletedVersions).isEmpty();
       try {
         if (normalize) {
           parsedSchema = parsedSchema.normalize();
@@ -504,7 +498,6 @@
         String errMsg = "Invalid schema " + schema + ", details: " + e.getMessage();
         log.error(errMsg, e);
         throw new InvalidSchemaException(errMsg, e);
->>>>>>> c0e244c3
       }
       // Allow schema providers to modify the schema during compatibility checks
       schema.setSchema(parsedSchema.canonicalString());
