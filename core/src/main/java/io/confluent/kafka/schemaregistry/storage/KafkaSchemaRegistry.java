--- conflicted
+++ resolved
@@ -1229,7 +1229,6 @@
     SchemaKey existingKey = this.lookupCache.schemaKeyById(id, qctx);
     if (existingKey != null) {
       SchemaRegistryValue existingValue = this.lookupCache.get(existingKey);
-<<<<<<< HEAD
       if (existingValue instanceof SchemaValue) {
         SchemaValue existingSchemaValue = (SchemaValue) existingValue;
         Schema existingSchema = existingSchemaValue.toSchemaEntity();
@@ -1242,13 +1241,6 @@
               String.format("Overwrite new schema with id %s is not permitted.", id)
           );
         }
-=======
-      if (existingValue instanceof SchemaValue
-              && !((SchemaValue) existingValue).getSchema().equals(schema.getSchema())) {
-        throw new OperationNotPermittedException(
-            String.format("Overwrite new schema with id %s is not permitted.", id)
-        );
->>>>>>> c6ed0a21
       }
     }
   }
