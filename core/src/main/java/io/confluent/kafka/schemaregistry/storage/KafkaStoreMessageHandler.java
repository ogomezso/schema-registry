/*
 * Copyright 2018 Confluent Inc.
 *
 * Licensed under the Confluent Community License (the "License"); you may not use
 * this file except in compliance with the License.  You may obtain a copy of the
 * License at
 *
 * http://www.confluent.io/confluent-community-license
 *
 * Unless required by applicable law or agreed to in writing, software
 * distributed under the License is distributed on an "AS IS" BASIS, WITHOUT
 * WARRANTIES OF ANY KIND, either express or implied.  See the License for the
 * specific language governing permissions and limitations under the License.
 */

package io.confluent.kafka.schemaregistry.storage;

import com.google.common.annotations.VisibleForTesting;
import io.confluent.kafka.schemaregistry.avro.AvroSchema;
import io.confluent.kafka.schemaregistry.id.IdGenerator;
import io.confluent.kafka.schemaregistry.metrics.MetricsContainer;
import io.confluent.kafka.schemaregistry.metrics.SchemaRegistryMetric;
import io.confluent.kafka.schemaregistry.protobuf.ProtobufSchema;
import io.confluent.kafka.schemaregistry.storage.exceptions.StoreException;
import org.apache.kafka.common.TopicPartition;
import org.slf4j.Logger;
import org.slf4j.LoggerFactory;

public class KafkaStoreMessageHandler implements SchemaUpdateHandler {

  private static final Logger log = LoggerFactory.getLogger(KafkaStoreMessageHandler.class);
  private final KafkaSchemaRegistry schemaRegistry;
  private final LookupCache<SchemaRegistryKey, SchemaRegistryValue> lookupCache;
  private IdGenerator idGenerator;

  public KafkaStoreMessageHandler(KafkaSchemaRegistry schemaRegistry,
                                  LookupCache<SchemaRegistryKey, SchemaRegistryValue> lookupCache,
                                  IdGenerator idGenerator) {
    this.schemaRegistry = schemaRegistry;
    this.lookupCache = lookupCache;
    this.idGenerator = idGenerator;
  }

  /**
   * Invoked before every new K,V pair written to the store
   *
   * @param key   Key associated with the data
   * @param value Data written to the store
   */
<<<<<<< HEAD
  public ValidationStatus validateUpdate(SchemaRegistryKey key, SchemaRegistryValue value,
                                         TopicPartition tp, long offset, long timestamp) {
=======
  @Override
  public boolean validateUpdate(SchemaRegistryKey key, SchemaRegistryValue value,
                                TopicPartition tp, long offset, long timestamp) {
>>>>>>> 72353b9d
    if (key.getKeyType() == SchemaRegistryKeyType.SCHEMA) {
      SchemaValue schemaObj = (SchemaValue) value;
      if (schemaObj != null) {
        normalize(schemaObj);
        try {
          SchemaKey oldKey = lookupCache.schemaKeyById(schemaObj.getId());
          if (oldKey != null) {
            SchemaValue oldSchema;
            oldSchema = (SchemaValue) lookupCache.get(oldKey);
            if (oldSchema != null && !oldSchema.getSchema().equals(schemaObj.getSchema())) {
              log.error("Found a schema with duplicate ID {}.  This schema will not be "
                      + "registered since a schema already exists with this ID.",
                  schemaObj.getId());
              return schemaRegistry.isLeader()
                  ? ValidationStatus.ROLLBACK_FAILURE : ValidationStatus.IGNORE_FAILURE;
            }
          }
        } catch (StoreException e) {
          log.error("Error while retrieving schema", e);
          return schemaRegistry.isLeader()
              ? ValidationStatus.ROLLBACK_FAILURE : ValidationStatus.IGNORE_FAILURE;
        }
      }
    }
    return ValidationStatus.SUCCESS;
  }

  @VisibleForTesting
  protected static void normalize(SchemaValue schemaValue) {
    if (ProtobufSchema.TYPE.equals(schemaValue.getSchemaType())) {
      // Normalize the schema if it is Protobuf (due to changes in Protobuf canonicalization)
      String normalized = new ProtobufSchema(schemaValue.getSchema()).canonicalString();
      schemaValue.setSchema(normalized);
    }
  }

  /**
   * Invoked on every new schema written to the Kafka store
   *
   * @param key   Key associated with the schema.
   * @param value Value written to the Kafka lookupCache
   */
  @Override
  public void handleUpdate(SchemaRegistryKey key,
                           SchemaRegistryValue value,
                           SchemaRegistryValue oldValue,
                           TopicPartition tp,
                           long offset,
                           long timestamp) {
    if (key.getKeyType() == SchemaRegistryKeyType.SCHEMA) {
      handleSchemaUpdate((SchemaKey) key,
          (SchemaValue) value,
          (SchemaValue) oldValue);
    } else if (value == null) {
      // ignore non-schema tombstone
    } else if (key.getKeyType() == SchemaRegistryKeyType.DELETE_SUBJECT) {
      handleDeleteSubject((DeleteSubjectValue) value);
    } else if (key.getKeyType() == SchemaRegistryKeyType.CLEAR_SUBJECT) {
      handleClearSubject((ClearSubjectValue) value);
    }
  }

  private void handleDeleteSubject(DeleteSubjectValue deleteSubjectValue) {
    //mark all versions as deleted in the local lookupCache
    String subject = deleteSubjectValue.getSubject();
    Integer deleteTillVersion = deleteSubjectValue.getVersion();
    for (int version = 1; version <= deleteTillVersion; version++) {
      try {

        SchemaKey schemaKey = new SchemaKey(subject, version);
        SchemaValue schemaValue = (SchemaValue) this.lookupCache.get(schemaKey);
        if (schemaValue != null) {
          schemaValue.setDeleted(true);
          lookupCache.put(schemaKey, schemaValue);
          lookupCache.schemaDeleted(schemaKey, schemaValue);
        }
      } catch (StoreException e) {
        log.error("Failed to delete subject {} in the local cache", subject, e);
      }
    }
  }

  private void handleClearSubject(ClearSubjectValue clearSubjectValue) {
    String subject = clearSubjectValue.getSubject();
    try {
      lookupCache.clearSubjects(subject);
    } catch (StoreException e) {
      log.error("Failed to clear subject {} in the local cache", subject, e);
    }
  }

  private void handleSchemaUpdate(SchemaKey schemaKey,
                                  SchemaValue schemaValue,
                                  SchemaValue oldSchemaValue) {
    final MetricsContainer metricsContainer = schemaRegistry.getMetricsContainer();
    if (schemaValue != null) {
      // Update the maximum id seen so far
      idGenerator.schemaRegistered(schemaKey, schemaValue);

      if (schemaValue.isDeleted()) {
        lookupCache.schemaDeleted(schemaKey, schemaValue);
        updateMetrics(metricsContainer.getSchemasDeleted(),
                      metricsContainer.getSchemasDeleted(getSchemaType(schemaValue)));
      } else {
        lookupCache.schemaRegistered(schemaKey, schemaValue);
        updateMetrics(metricsContainer.getSchemasCreated(),
                      metricsContainer.getSchemasCreated(getSchemaType(schemaValue)));
      }
    } else {
      lookupCache.schemaTombstoned(schemaKey, oldSchemaValue);
    }
  }

  private static String getSchemaType(SchemaValue schemaValue) {
    return schemaValue.getSchemaType() == null ? AvroSchema.TYPE : schemaValue.getSchemaType();
  }

  private static void updateMetrics(SchemaRegistryMetric total, SchemaRegistryMetric perType) {
    total.increment();
    if (perType != null) {
      perType.increment();
    }
  }
}<|MERGE_RESOLUTION|>--- conflicted
+++ resolved
@@ -47,14 +47,9 @@
    * @param key   Key associated with the data
    * @param value Data written to the store
    */
-<<<<<<< HEAD
+  @Override
   public ValidationStatus validateUpdate(SchemaRegistryKey key, SchemaRegistryValue value,
                                          TopicPartition tp, long offset, long timestamp) {
-=======
-  @Override
-  public boolean validateUpdate(SchemaRegistryKey key, SchemaRegistryValue value,
-                                TopicPartition tp, long offset, long timestamp) {
->>>>>>> 72353b9d
     if (key.getKeyType() == SchemaRegistryKeyType.SCHEMA) {
       SchemaValue schemaObj = (SchemaValue) value;
       if (schemaObj != null) {
