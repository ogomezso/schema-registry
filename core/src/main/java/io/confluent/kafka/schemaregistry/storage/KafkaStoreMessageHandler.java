--- conflicted
+++ resolved
@@ -53,18 +53,11 @@
     if (key.getKeyType() == SchemaRegistryKeyType.SCHEMA) {
       SchemaValue schemaObj = (SchemaValue) value;
       if (schemaObj != null) {
-<<<<<<< HEAD
+        normalize(schemaObj);
         try {
           SchemaKey oldKey = lookupCache.schemaKeyById(schemaObj.getId());
           if (oldKey != null) {
             SchemaValue oldSchema;
-=======
-        normalize(schemaObj);
-        SchemaKey oldKey = lookupCache.schemaKeyById(schemaObj.getId());
-        if (oldKey != null) {
-          SchemaValue oldSchema;
-          try {
->>>>>>> f0c47687
             oldSchema = (SchemaValue) lookupCache.get(oldKey);
             if (oldSchema != null && !oldSchema.getSchema().equals(schemaObj.getSchema())) {
               log.error("Found a schema with duplicate ID {}.  This schema will not be "
