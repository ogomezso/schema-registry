/**
 * Copyright 2014 Confluent Inc.
 *
 * Licensed under the Apache License, Version 2.0 (the "License");
 * you may not use this file except in compliance with the License.
 * You may obtain a copy of the License at
 *
 * http://www.apache.org/licenses/LICENSE-2.0
 *
 * Unless required by applicable law or agreed to in writing, software
 * distributed under the License is distributed on an "AS IS" BASIS,
 * WITHOUT WARRANTIES OR CONDITIONS OF ANY KIND, either express or implied.
 * See the License for the specific language governing permissions and
 * limitations under the License.
 */
package io.confluent.kafka.schemaregistry;


import org.eclipse.jetty.server.Server;

import java.util.Properties;

import io.confluent.kafka.schemaregistry.avro.AvroCompatibilityLevel;
import io.confluent.kafka.schemaregistry.client.rest.RestService;
import io.confluent.kafka.schemaregistry.exceptions.SchemaRegistryException;
import io.confluent.kafka.schemaregistry.rest.SchemaRegistryConfig;
import io.confluent.kafka.schemaregistry.rest.SchemaRegistryRestApplication;
import io.confluent.kafka.schemaregistry.storage.SchemaRegistry;
import io.confluent.kafka.schemaregistry.zookeeper.SchemaRegistryIdentity;

public class RestApp {

  public final Properties prop;
  public RestService restClient;
  public SchemaRegistryRestApplication restApp;
  public Server restServer;
  public String restConnect;

  public RestApp(int port, String zkConnect, String kafkaTopic) {
    this(port, zkConnect, kafkaTopic, AvroCompatibilityLevel.NONE.name, null);
  }

<<<<<<< HEAD
  public RestApp(
      int port,
      String zkConnect,
      String kafkaTopic,
      String compatibilityType,
      Properties schemaRegistryProps
  ) {
    this(port, zkConnect, kafkaTopic, compatibilityType, true, schemaRegistryProps);
  }

  public RestApp(
      int port, String zkConnect, String kafkaTopic,
      String compatibilityType, boolean masterEligibility, Properties schemaRegistryProps
  ) {
=======
  public RestApp(int port, String zkConnect, String kafkaTopic, String compatibilityType) {
    this(port, null, zkConnect, kafkaTopic, compatibilityType, true);
  }

  public RestApp(int port, String srZkConnect, String zkConnect, String kafkaTopic,
                 String compatibilityType, boolean masterEligibility) {
    this(port, srZkConnect, zkConnect, null, kafkaTopic, compatibilityType, masterEligibility);
  }

  public RestApp(int port, String srZkConnect, String zkConnect, String bootstrapBrokers,
                 String kafkaTopic, String compatibilityType, boolean masterEligibility) {
>>>>>>> 993d8e24
    prop = new Properties();
    if (schemaRegistryProps != null) {
      prop.putAll(schemaRegistryProps);
    }
    prop.setProperty(SchemaRegistryConfig.PORT_CONFIG, ((Integer) port).toString());
    if (srZkConnect != null) {
      prop.setProperty(SchemaRegistryConfig.SCHEMAREGISTRY_CONNECTION_URL_CONFIG, srZkConnect);
    }
    if (zkConnect != null) {
      prop.setProperty(SchemaRegistryConfig.KAFKASTORE_CONNECTION_URL_CONFIG, zkConnect);
    }
    if (bootstrapBrokers != null) {
      prop.setProperty(SchemaRegistryConfig.KAFKASTORE_BOOTSTRAP_SERVERS_CONFIG, bootstrapBrokers);
    }
    prop.put(SchemaRegistryConfig.KAFKASTORE_TOPIC_CONFIG, kafkaTopic);
    prop.put(SchemaRegistryConfig.COMPATIBILITY_CONFIG, compatibilityType);
    prop.put(SchemaRegistryConfig.MASTER_ELIGIBILITY, masterEligibility);
  }

  public void start() throws Exception {
    restApp = new SchemaRegistryRestApplication(prop);
    restServer = restApp.createServer();
    restServer.start();
    restConnect = restServer.getURI().toString();
    if (restConnect.endsWith("/")) {
      restConnect = restConnect.substring(0, restConnect.length() - 1);
    }
    restClient = new RestService(restConnect);
  }

  public void stop() throws Exception {
    restClient = null;
    if (restServer != null) {
      restServer.stop();
      restServer.join();
    }
  }

  public boolean isMaster() {
    return restApp.schemaRegistry().isMaster();
  }

  public void setMaster(SchemaRegistryIdentity schemaRegistryIdentity)
      throws SchemaRegistryException {
    restApp.schemaRegistry().setMaster(schemaRegistryIdentity);
  }

  public SchemaRegistryIdentity myIdentity() {
    return restApp.schemaRegistry().myIdentity();
  }

  public SchemaRegistryIdentity masterIdentity() {
    return restApp.schemaRegistry().masterIdentity();
  }

  public SchemaRegistry schemaRegistry() {
    return restApp.schemaRegistry();
  }
}<|MERGE_RESOLUTION|>--- conflicted
+++ resolved
@@ -25,6 +25,7 @@
 import io.confluent.kafka.schemaregistry.exceptions.SchemaRegistryException;
 import io.confluent.kafka.schemaregistry.rest.SchemaRegistryConfig;
 import io.confluent.kafka.schemaregistry.rest.SchemaRegistryRestApplication;
+import io.confluent.kafka.schemaregistry.exceptions.SchemaRegistryException;
 import io.confluent.kafka.schemaregistry.storage.SchemaRegistry;
 import io.confluent.kafka.schemaregistry.zookeeper.SchemaRegistryIdentity;
 
@@ -40,34 +41,18 @@
     this(port, zkConnect, kafkaTopic, AvroCompatibilityLevel.NONE.name, null);
   }
 
-<<<<<<< HEAD
-  public RestApp(
-      int port,
-      String zkConnect,
-      String kafkaTopic,
-      String compatibilityType,
-      Properties schemaRegistryProps
-  ) {
-    this(port, zkConnect, kafkaTopic, compatibilityType, true, schemaRegistryProps);
-  }
-
-  public RestApp(
-      int port, String zkConnect, String kafkaTopic,
-      String compatibilityType, boolean masterEligibility, Properties schemaRegistryProps
-  ) {
-=======
-  public RestApp(int port, String zkConnect, String kafkaTopic, String compatibilityType) {
-    this(port, null, zkConnect, kafkaTopic, compatibilityType, true);
+  public RestApp(int port, String zkConnect, String kafkaTopic, String compatibilityType, Properties schemaRegistryProps) {
+    this(port, null, zkConnect, kafkaTopic, compatibilityType, true, schemaRegistryProps);
   }
 
   public RestApp(int port, String srZkConnect, String zkConnect, String kafkaTopic,
                  String compatibilityType, boolean masterEligibility) {
-    this(port, srZkConnect, zkConnect, null, kafkaTopic, compatibilityType, masterEligibility);
+    this(port, srZkConnect, zkConnect, null, kafkaTopic, compatibilityType, masterEligibility,
+        null);
   }
 
   public RestApp(int port, String srZkConnect, String zkConnect, String bootstrapBrokers,
-                 String kafkaTopic, String compatibilityType, boolean masterEligibility) {
->>>>>>> 993d8e24
+                 String kafkaTopic, String compatibilityType, boolean masterEligibility, Properties schemaRegistryProps) {
     prop = new Properties();
     if (schemaRegistryProps != null) {
       prop.putAll(schemaRegistryProps);
@@ -92,9 +77,8 @@
     restServer = restApp.createServer();
     restServer.start();
     restConnect = restServer.getURI().toString();
-    if (restConnect.endsWith("/")) {
-      restConnect = restConnect.substring(0, restConnect.length() - 1);
-    }
+    if (restConnect.endsWith("/"))
+      restConnect = restConnect.substring(0, restConnect.length()-1);
     restClient = new RestService(restConnect);
   }
 
@@ -122,7 +106,7 @@
   public SchemaRegistryIdentity masterIdentity() {
     return restApp.schemaRegistry().masterIdentity();
   }
-
+  
   public SchemaRegistry schemaRegistry() {
     return restApp.schemaRegistry();
   }
