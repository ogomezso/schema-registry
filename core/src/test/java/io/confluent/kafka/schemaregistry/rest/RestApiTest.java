--- conflicted
+++ resolved
@@ -783,15 +783,9 @@
     request.setSchema(schemas.get(1));
     SchemaReference ref = new SchemaReference("otherns.Subrecord", subject, 1);
     request.setReferences(Collections.singletonList(ref));
-<<<<<<< HEAD
-    String subject2 = context + "referrer";
+    String subject2 = context + "my_referrer";
     int registeredId = restApp.restClient.registerSchema(request, subject2, false).getId();
     assertEquals("Registering a new schema should succeed", 2, registeredId);
-=======
-    String subject2 = context + "my_referrer";
-    int registeredId = restApp.restClient.registerSchema(request, subject2, false);
-    assertEquals("Registering a new schema should succeed", parentId, registeredId);
->>>>>>> 132bb9fa
 
     SchemaString schemaString = restApp.restClient.getId(parentId, subject2);
     // the newly registered schema should be immediately readable on the leader
