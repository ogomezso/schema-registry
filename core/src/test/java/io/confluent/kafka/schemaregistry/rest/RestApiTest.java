--- conflicted
+++ resolved
@@ -144,7 +144,6 @@
   }
 
   @Test
-<<<<<<< HEAD
   public void testRegisterBadDefault() throws Exception {
     String subject = "testSubject";
 
@@ -171,7 +170,10 @@
               + " (invalid schema)");
     } catch (RestClientException rce) {
       assertEquals("Invalid schema", Errors.INVALID_SCHEMA_ERROR_CODE, rce.getErrorCode());
-=======
+    }
+  }
+
+  @Test
   public void testImportDifferentSchemaOnSameID() throws Exception {
     String schema1 = "{\"type\":\"record\","
         + "\"name\":\"myrecord\","
@@ -204,7 +206,6 @@
     } catch (RestClientException e) {
       assertEquals("Overwrite schema for the same ID is not permitted.",
           Errors.OPERATION_NOT_PERMITTED_ERROR_CODE, e.getErrorCode());
->>>>>>> f75ec0bb
     }
   }
 
