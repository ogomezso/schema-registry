--- conflicted
+++ resolved
@@ -555,11 +555,7 @@
             new InMemoryCache<>(new SchemaRegistrySerializer());
     store.init();
     KafkaStoreMessageHandler storeMessageHandler = new KafkaStoreMessageHandler(schemaRegistry,
-<<<<<<< HEAD
-            new InMemoryCache<>(), new IncrementalIdGenerator(), ".", "");
-=======
-            store, new IncrementalIdGenerator());
->>>>>>> 888e7b8a
+            store, new IncrementalIdGenerator(), ".", "");
 
     storeMessageHandler.handleUpdate(new DeleteSubjectKey("test"), null, null, null, 0L, 0L);
   }
@@ -581,11 +577,7 @@
             new InMemoryCache<>(new SchemaRegistrySerializer());
     store.init();
     KafkaStoreMessageHandler storeMessageHandler = new KafkaStoreMessageHandler(schemaRegistry,
-<<<<<<< HEAD
-            new InMemoryCache<>(), new IncrementalIdGenerator(), ".", "");
-=======
-          store, new IncrementalIdGenerator());
->>>>>>> 888e7b8a
+          store, new IncrementalIdGenerator(), ".", "");
 
     storeMessageHandler.handleUpdate(new ClearSubjectKey("test"), null, null, null, 0L, 0L);
   }
