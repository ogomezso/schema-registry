--- conflicted
+++ resolved
@@ -78,14 +78,9 @@
    :maxdepth: 1
    :hidden:
 
-<<<<<<< HEAD
-   intro
+   installation
+   config
    using
-   api
-=======
-   installation
->>>>>>> 30e83e4b
-   config
    operations
    multidc
    security
@@ -93,11 +88,5 @@
    schema-deletion-guidelines
    maven-plugin
    connect
-<<<<<<< HEAD
-   changelog
-
-To see a working example of |sr|, check out :ref:`Confluent Platform demo<cp-demo>`. The demo shows you how to deploy a Kafka streaming ETL, including Schema Registry, using KSQL for stream processing.
-=======
    api
    changelog
->>>>>>> 30e83e4b
