--- conflicted
+++ resolved
@@ -21,11 +21,8 @@
 import org.apache.kafka.common.config.ConfigException;
 import org.apache.kafka.common.errors.InvalidConfigurationException;
 import org.apache.kafka.common.errors.SerializationException;
-<<<<<<< HEAD
+import org.apache.kafka.common.errors.TimeoutException;
 import org.apache.kafka.common.header.Headers;
-=======
-import org.apache.kafka.common.errors.TimeoutException;
->>>>>>> 4ee9cac0
 import org.apache.kafka.connect.data.Schema;
 import org.apache.kafka.connect.data.SchemaAndValue;
 import org.apache.kafka.connect.errors.DataException;
@@ -98,17 +95,13 @@
     JsonSchema jsonSchema = jsonSchemaData.fromConnectSchema(schema);
     JsonNode jsonValue = jsonSchemaData.fromConnectData(schema, value);
     try {
-<<<<<<< HEAD
       return serializer.serialize(topic, headers, isKey, jsonValue, jsonSchema);
-=======
-      return serializer.serialize(topic, isKey, jsonValue, jsonSchema);
     } catch (TimeoutException e) {
       throw new RetriableException(String.format("Converting Kafka Connect data to byte[] failed "
           + "due to serialization error of topic %s: ",
           topic),
           e
       );
->>>>>>> 4ee9cac0
     } catch (SerializationException e) {
       throw new DataException(String.format("Converting Kafka Connect data to byte[] failed due to "
           + "serialization error of topic %s: ",
