--- conflicted
+++ resolved
@@ -37,13 +37,9 @@
       return new JsonSchema(
               schema.getSchema(),
               schema.getReferences(),
-<<<<<<< HEAD
-              resolveReferences(schema.getReferences()),
+              resolveReferences(schema),
               schema.getMetadata(),
               schema.getRuleSet(),
-=======
-              resolveReferences(schema),
->>>>>>> 525fd2b8
               null
       );
     } catch (Exception e) {
