/*
 * Copyright 2020 Confluent Inc.
 *
 * Licensed under the Confluent Community License (the "License"); you may not use
 * this file except in compliance with the License.  You may obtain a copy of the
 * License at
 *
 * http://www.confluent.io/confluent-community-license
 *
 * Unless required by applicable law or agreed to in writing, software
 * distributed under the License is distributed on an "AS IS" BASIS, WITHOUT
 * WARRANTIES OF ANY KIND, either express or implied.  See the License for the
 * specific language governing permissions and limitations under the License.
 */

package io.confluent.kafka.schemaregistry.json;

import static org.junit.Assert.assertArrayEquals;
import static org.junit.Assert.assertEquals;
import static org.junit.Assert.assertFalse;
import static org.junit.Assert.assertNotEquals;
import static org.junit.Assert.assertNotNull;
import static org.junit.Assert.assertThrows;
import static org.junit.Assert.assertTrue;
import static org.junit.Assert.fail;

import com.fasterxml.jackson.databind.JsonNode;
import com.fasterxml.jackson.databind.ObjectMapper;
import com.fasterxml.jackson.databind.node.ArrayNode;
<<<<<<< HEAD
=======
import com.fasterxml.jackson.databind.node.BooleanNode;
import com.fasterxml.jackson.databind.node.FloatNode;
import com.fasterxml.jackson.databind.node.IntNode;
>>>>>>> cc19bb08
import com.fasterxml.jackson.databind.node.JsonNodeFactory;
import com.fasterxml.jackson.databind.node.NullNode;
import com.google.common.collect.ImmutableSet;
import io.confluent.kafka.schemaregistry.ParsedSchema;
import io.confluent.kafka.schemaregistry.SchemaProvider;
import io.confluent.kafka.schemaregistry.client.rest.entities.Metadata;
import io.confluent.kafka.schemaregistry.client.rest.entities.Schema;
import io.confluent.kafka.schemaregistry.client.rest.entities.SchemaEntity;
import io.confluent.kafka.schemaregistry.client.rest.entities.SchemaReference;
import io.confluent.kafka.schemaregistry.json.diff.Difference;
import io.confluent.kafka.schemaregistry.json.diff.SchemaDiff;
import java.util.ArrayList;
import java.util.Collections;
import java.util.HashMap;
import java.util.Iterator;
import java.util.List;
import java.util.Map;
import java.util.Optional;
import java.util.Set;
import org.everit.json.schema.ValidationException;
import org.junit.Test;

public class JsonSchemaTest {

  private static final ObjectMapper objectMapper = new ObjectMapper();

  private static final String recordSchemaString = "{\"properties\": {\n"
      + "     \"null\": {\"type\": \"null\"},\n"
      + "     \"boolean\": {\"type\": \"boolean\"},\n"
      + "     \"number\": {\"type\": \"number\"},\n"
      + "     \"string\": {\"type\": \"string\"}\n"
      + "  },\n"
      + "  \"additionalProperties\": false\n"
      + "}";

  private static final JsonSchema recordSchema = new JsonSchema(recordSchemaString);

  private static final String recordWithDefaultsSchemaString = "{\"properties\": {\n"
      + "     \"null\": {\"type\": \"null\", \"default\": null},\n"
      + "     \"boolean\": {\"type\": \"boolean\", \"default\": true},\n"
      + "     \"number\": {\"type\": \"number\", \"default\": 123},\n"
      + "     \"string\": {\"type\": \"string\", \"default\": \"abc\"}\n"
      + "  },\n"
      + "  \"additionalProperties\": false\n"
      + "}";

  private static final JsonSchema recordWithDefaultsSchema =
      new JsonSchema(recordWithDefaultsSchemaString);

  private static final String arraySchemaString = "{\"type\": \"array\", \"items\": { \"type\": "
      + "\"string\" } }";

  private static final JsonSchema arraySchema = new JsonSchema(arraySchemaString);

  private static final String unionSchemaString = "{\n"
      + "  \"oneOf\": [\n"
      + "    { \"type\": \"string\", \"maxLength\": 5 },\n"
      + "    { \"type\": \"number\", \"minimum\": 0 }\n"
      + "  ]\n"
      + "}";

  private static final JsonSchema unionSchema = new JsonSchema(unionSchemaString);

  private static final String enumSchemaString = "{ \"type\": \"string\", \"enum\": [\"red\", "
      + "\"amber\", \"green\"] }";

  private static final JsonSchema enumSchema = new JsonSchema(enumSchemaString);

  private static final String invalidSchemaString = "{\"properties\": {\n"
      + "  \"string\": {\"type\": \"str\"}\n"
      + "  }"
      + "  \"additionalProperties\": false\n"
      + "}";

  private static final String schema = "{\n"
      + "  \"$schema\": \"http://json-schema.org/draft-07/schema#\",\n"
      + "  \"$id\": \"task.schema.json\",\n"
      + "  \"title\": \"Task\",\n"
      + "  \"description\": \"A task\",\n"
      + "  \"type\": [\"null\", \"object\"],\n"
      + "  \"properties\": {\n"
      + "    \"parent\": {\n"
      + "        \"$ref\": \"task.schema.json\"\n"
      + "    },    \n"
      + "    \"title\": {\n"
      + "        \"description\": \"Task title\",\n"
      + "        \"type\": \"string\"\n"
      + "    }\n"
      + "  }\n"
      + "}";

  @Test
  public void testHasTopLevelField() {
    ParsedSchema parsedSchema = new JsonSchema(schema);
    assertTrue(parsedSchema.hasTopLevelField("parent"));
    assertFalse(parsedSchema.hasTopLevelField("doesNotExist"));
  }

  @Test
  public void testGetReservedFields() {
    Metadata reservedFieldMetadata = new Metadata(Collections.emptyMap(),
        Collections.singletonMap(ParsedSchema.RESERVED, "name, city"),
        Collections.emptySet());
    ParsedSchema parsedSchema = new JsonSchema(schema,
        Collections.emptyList(),
        Collections.emptyMap(),
        reservedFieldMetadata,
        null,
        null);
    assertEquals(ImmutableSet.of("name", "city"), parsedSchema.getReservedFields());
  }

  @Test
  public void testPrimitiveTypesToJsonSchema() throws Exception {
    Object envelope = JsonSchemaUtils.toObject((String) null, createPrimitiveSchema("null"));
    JsonNode result = (JsonNode) JsonSchemaUtils.getValue(envelope);
    assertEquals(NullNode.getInstance(), result);

    envelope = JsonSchemaUtils.toObject("true", createPrimitiveSchema("boolean"));
    result = (JsonNode) JsonSchemaUtils.getValue(envelope);
    assertTrue(result.asBoolean());

    envelope = JsonSchemaUtils.toObject(BooleanNode.getTrue(), createPrimitiveSchema("boolean"));
    result = (JsonNode) JsonSchemaUtils.getValue(envelope);
    assertEquals(BooleanNode.getTrue(), result);

    envelope = JsonSchemaUtils.toObject("false", createPrimitiveSchema("boolean"));
    result = (JsonNode) JsonSchemaUtils.getValue(envelope);
    assertFalse(result.asBoolean());

    envelope = JsonSchemaUtils.toObject(BooleanNode.getFalse(), createPrimitiveSchema("boolean"));
    result = (JsonNode) JsonSchemaUtils.getValue(envelope);
    assertEquals(BooleanNode.getFalse(), result);

    envelope = JsonSchemaUtils.toObject("12", createPrimitiveSchema("number"));
    result = (JsonNode) JsonSchemaUtils.getValue(envelope);
    assertEquals(12, result.asInt());

    envelope = JsonSchemaUtils.toObject(IntNode.valueOf(12), createPrimitiveSchema("number"));
    result = (JsonNode) JsonSchemaUtils.getValue(envelope);
    assertEquals(IntNode.valueOf(12), result);

    envelope = JsonSchemaUtils.toObject("23.2", createPrimitiveSchema("number"));
    result = (JsonNode) JsonSchemaUtils.getValue(envelope);
    assertEquals(23.2, result.asDouble(), 0.1);

    envelope = JsonSchemaUtils.toObject(FloatNode.valueOf(23.2f), createPrimitiveSchema("number"));
    result = (JsonNode) JsonSchemaUtils.getValue(envelope);
    assertEquals(FloatNode.valueOf(23.2f), result);

    envelope = JsonSchemaUtils.toObject("\"a string\"", createPrimitiveSchema("string"));
    result = (JsonNode) JsonSchemaUtils.getValue(envelope);
<<<<<<< HEAD
    assertEquals("a string", result.asText());
=======
    assertEquals("a string", ((TextNode) result).asText());

    envelope = JsonSchemaUtils.toObject(TextNode.valueOf("a string"), createPrimitiveSchema("string"));
    result = (JsonNode) JsonSchemaUtils.getValue(envelope);
    assertEquals(TextNode.valueOf("a string"), result);
>>>>>>> cc19bb08
  }

  @Test
  public void testRecordToJsonSchema() throws Exception {
    String json = "{\n"
        + "    \"null\": null,\n"
        + "    \"boolean\": true,\n"
        + "    \"number\": 12,\n"
        + "    \"string\": \"string\"\n"
        + "}";

    JsonNode envelope = (JsonNode) JsonSchemaUtils.toObject(json, recordSchema);
    JsonNode result = (JsonNode) JsonSchemaUtils.getValue(envelope);
    assertTrue(result.get("null").isNull());
    assertTrue(result.get("boolean").booleanValue());
    assertEquals(12, result.get("number").intValue());
    assertEquals("string", result.get("string").textValue());
  }

  @Test
  public void testRecordWithDefaultsToJsonSchema() throws Exception {
    String json = "{}";

    JsonNode envelope = (JsonNode) JsonSchemaUtils.toObject(json, recordWithDefaultsSchema);
    JsonNode result = (JsonNode) JsonSchemaUtils.getValue(envelope);
    assertEquals(true, result.get("null").isNull());
    assertEquals(true, result.get("boolean").booleanValue());
    assertEquals(123, result.get("number").intValue());
    assertEquals("abc", result.get("string").textValue());
  }

  @Test(expected = ValidationException.class)
  public void testInvalidRecordToJsonSchema() throws Exception {
    String json = "{\n"
        + "    \"null\": null,\n"
        + "    \"boolean\": true,\n"
        + "    \"number\": 12,\n"
        + "    \"string\": \"string\",\n"
        + "    \"badString\": \"string\"\n"
        + "}";

    JsonNode envelope = (JsonNode) JsonSchemaUtils.toObject(json, recordSchema);
    JsonNode result = (JsonNode) JsonSchemaUtils.getValue(envelope);
    assertTrue(result.get("null").isNull());
    assertTrue(result.get("boolean").booleanValue());
    assertEquals(12, result.get("number").intValue());
    assertEquals("string", result.get("string").textValue());
  }

  @Test
  public void testArrayToJsonSchema() throws Exception {
    String json = "[\"one\", \"two\", \"three\"]";

    Object envelope = JsonSchemaUtils.toObject(json, arraySchema);
    JsonNode result = (JsonNode) JsonSchemaUtils.getValue(envelope);
    ArrayNode arrayNode = (ArrayNode) result;
    Iterator<JsonNode> elements = arrayNode.elements();
    List<String> strings = new ArrayList<>();
    while (elements.hasNext()) {
      strings.add(elements.next().textValue());
    }
    assertArrayEquals(new String[]{"one", "two", "three"}, strings.toArray());
  }

  @Test
  public void testUnionToJsonSchema() throws Exception {
    Object envelope = JsonSchemaUtils.toObject("\"test\"", unionSchema);
    JsonNode result = (JsonNode) JsonSchemaUtils.getValue(envelope);
    assertEquals("test", result.asText());

    envelope = JsonSchemaUtils.toObject("12", unionSchema);
    result = (JsonNode) JsonSchemaUtils.getValue(envelope);
    assertEquals(12, result.asInt());

    try {
      JsonSchemaUtils.toObject("-1", unionSchema);
      fail("Trying to use negative number should fail");
    } catch (Exception e) {
      // expected
    }
  }

  @Test
  public void testEnumToJsonSchema() throws Exception {
    Object envelope = JsonSchemaUtils.toObject("\"red\"", enumSchema);
    JsonNode result = (JsonNode) JsonSchemaUtils.getValue(envelope);
    assertEquals("red", result.asText());

    try {
      JsonSchemaUtils.toObject("\"yellow\"", enumSchema);
      fail("Trying to use non-enum should fail");
    } catch (Exception e) {
      // expected
    }
  }

  @Test
  public void testPrimitiveTypesToJson() throws Exception {
    JsonNode result = objectMapper.readTree(JsonSchemaUtils.toJson(0));
    assertTrue(result.isNumber());

    result = objectMapper.readTree(JsonSchemaUtils.toJson((long) 0));
    assertTrue(result.isNumber());

    result = objectMapper.readTree(JsonSchemaUtils.toJson(0.1f));
    assertTrue(result.isNumber());

    result = objectMapper.readTree(JsonSchemaUtils.toJson(0.1));
    assertTrue(result.isNumber());

    result = objectMapper.readTree(JsonSchemaUtils.toJson(true));
    assertTrue(result.isBoolean());

    // "Primitive" here refers to JsonSchema primitive types, which are returned as standalone
    // objects,
    // which can't have attached schemas. This includes, for example, Strings and byte[] even
    // though they are not Java primitives

    result = objectMapper.readTree(JsonSchemaUtils.toJson("abcdefg"));
    assertTrue(result.isTextual());
    assertEquals("abcdefg", result.textValue());
  }

  @Test
  public void testRecordToJson() throws Exception {
    String json = "{\n"
        + "    \"null\": null,\n"
        + "    \"boolean\": true,\n"
        + "    \"number\": 12,\n"
        + "    \"string\": \"string\"\n"
        + "}";
    JsonNode data = new ObjectMapper().readTree(json);
    JsonNode result = objectMapper.readTree(JsonSchemaUtils.toJson(data));
    assertTrue(result.isObject());
    assertTrue(result.get("null").isNull());
    assertTrue(result.get("boolean").isBoolean());
    assertTrue(result.get("boolean").booleanValue());
    assertTrue(result.get("number").isIntegralNumber());
    assertEquals(12, result.get("number").intValue());
    assertTrue(result.get("string").isTextual());
    assertEquals("string", result.get("string").textValue());
  }

  @Test
  public void testArrayToJson() throws Exception {
    String json = "[\"one\", \"two\", \"three\"]";
    JsonNode data = new ObjectMapper().readTree(json);
    JsonNode result = objectMapper.readTree(JsonSchemaUtils.toJson(data));

    assertTrue(result.isArray());
    assertEquals(3, result.size());
    assertEquals(JsonNodeFactory.instance.textNode("one"), result.get(0));
    assertEquals(JsonNodeFactory.instance.textNode("two"), result.get(1));
    assertEquals(JsonNodeFactory.instance.textNode("three"), result.get(2));
  }

  @Test
  public void testSchemaWithDraft4() throws Exception {
    TestObj testObj = new TestObj();
    String actual =
        JsonSchemaUtils.getSchema(testObj, SpecificationVersion.DRAFT_4, true, null).toString();
    String expected = "{\"$schema\":\"http://json-schema.org/draft-04/schema#\","
        + "\"title\":\"Test Obj\",\"type\":\"object\",\"additionalProperties\":false,"
        + "\"properties\":{\"prop\":{\"oneOf\":[{\"type\":\"null\",\"title\":\"Not included\"},"
        + "{\"type\":\"string\"}]}}}";
    assertEquals(expected, actual);
  }

  @Test
  public void testSchemaWithOneofs() throws Exception {
    TestObj testObj = new TestObj();
    String actual = JsonSchemaUtils.getSchema(testObj).toString();
    String expected = "{\"$schema\":\"http://json-schema.org/draft-07/schema#\","
        + "\"title\":\"Test Obj\",\"type\":\"object\",\"additionalProperties\":false,"
        + "\"properties\":{\"prop\":{\"oneOf\":[{\"type\":\"null\",\"title\":\"Not included\"},"
        + "{\"type\":\"string\"}]}}}";
    assertEquals(expected, actual);
  }

  @Test
  public void testSchemaWithoutOneofs() throws Exception {
    TestObj testObj = new TestObj();
    String actual =
        JsonSchemaUtils.getSchema(testObj, SpecificationVersion.DRAFT_7, false, null).toString();
    String expected = "{\"$schema\":\"http://json-schema.org/draft-07/schema#\","
        + "\"title\":\"Test Obj\",\"type\":\"object\",\"additionalProperties\":false,"
        + "\"properties\":{\"prop\":{\"type\":\"string\"}}}";
    assertEquals(expected, actual);
  }

  @Test
  public void testSchemaWithAdditionalProperties() throws Exception {
    TestObj testObj = new TestObj();
    String actual =
        JsonSchemaUtils.getSchema(testObj, SpecificationVersion.DRAFT_7, false, false, null).toString();
    String expected = "{\"$schema\":\"http://json-schema.org/draft-07/schema#\","
        + "\"title\":\"Test Obj\",\"type\":\"object\",\"additionalProperties\":true,"
        + "\"properties\":{\"prop\":{\"type\":\"string\"}}}";
    assertEquals(expected, actual);
  }

  @Test
  public void testEnvelopeWithReferences() throws Exception {
    Map<String, String> schemas = getJsonSchemaWithReferences();
    SchemaReference ref = new SchemaReference("ref.json", "reference", 1);
    JsonSchema schema = new JsonSchema(schemas.get("main.json"), Collections.singletonList(ref),
        Collections.singletonMap("ref.json", schemas.get("ref.json")), null);
    Object envelope = JsonSchemaUtils.envelope(schema, null);
    JsonSchema schema2 = JsonSchemaUtils.getSchema(envelope);
    assertEquals(schema, schema2);
  }

  @Test
  public void testRecursiveSchema() {
    String schema = "{\n"
        + "  \"$schema\": \"http://json-schema.org/draft-07/schema#\",\n"
        + "  \"$id\": \"task.schema.json\",\n"
        + "  \"title\": \"Task\",\n"
        + "  \"description\": \"A task\",\n"
        + "  \"type\": [\"null\", \"object\"],\n"
        + "  \"properties\": {\n"
        + "    \"parent\": {\n"
        + "        \"$ref\": \"task.schema.json\"\n"
        + "    },    \n"
        + "    \"title\": {\n"
        + "        \"description\": \"Task title\",\n"
        + "        \"type\": \"string\"\n"
        + "    }\n"
        + "  }\n"
        + "}";
    JsonSchema jsonSchema = new JsonSchema(schema);
    List<Difference> diff = SchemaDiff.compare(jsonSchema.rawSchema(), jsonSchema.rawSchema());
    assertEquals(0, diff.size());
  }

  @Test
  public void testParseSchema() {
    SchemaProvider jsonSchemaProvider = new JsonSchemaProvider();
    ParsedSchema parsedSchema = jsonSchemaProvider.parseSchemaOrElseThrow(
        new Schema(null, null, null, JsonSchema.TYPE, new ArrayList<>(), recordSchemaString), false, false);
    Optional<ParsedSchema> parsedSchemaOptional = jsonSchemaProvider.parseSchema(recordSchemaString,
            new ArrayList<>(), false, false);

    assertNotNull(parsedSchema);
    assertTrue(parsedSchemaOptional.isPresent());
  }

  @Test(expected = IllegalArgumentException.class)
  public void testParseSchemaThrowException() {
    SchemaProvider jsonSchemaProvider = new JsonSchemaProvider();
    jsonSchemaProvider.parseSchemaOrElseThrow(
        new Schema(null, null, null, JsonSchema.TYPE, new ArrayList<>(), invalidSchemaString), false, false);
  }

  @Test
  public void testParseSchemaSuppressException() {
    SchemaProvider jsonSchemaProvider = new JsonSchemaProvider();
    Optional<ParsedSchema> parsedSchema = jsonSchemaProvider.parseSchema(invalidSchemaString,
            new ArrayList<>(), false, false);
    assertFalse(parsedSchema.isPresent());
  }

  @Test
  public void testSchemasDifferentFieldOrder() {
    String schema1 = "{\n"
        + "  \"title\": \"Person\",\n"
        + "  \"type\": \"object\",\n"
        + "  \"properties\": {\n"
        + "    \"lastName\": {\n"
        + "      \"type\": \"string\",\n"
        + "      \"description\": \"The person's last name.\"\n"
        + "    },\n"
        + "    \"firstName\": {\n"
        + "      \"type\": \"string\",\n"
        + "      \"description\": \"The person's first name.\"\n"
        + "    }\n" + "  }\n"
        + "}";
    String schema2 = "{\n"
        + "  \"title\": \"Person\",\n"
        + "  \"type\": \"object\",\n"
        + "  \"properties\": {\n"
        + "    \"firstName\": {\n"
        + "      \"type\": \"string\",\n"
        + "      \"description\": \"The person's first name.\"\n"
        + "    },\n"
        + "    \"lastName\": {\n"
        + "      \"type\": \"string\",\n"
        + "      \"description\": \"The person's last name.\"\n"
        + "    }\n" + "  }\n"
        + "}";
    JsonSchema jsonSchema1 = new JsonSchema(schema1);
    JsonSchema jsonSchema2 = new JsonSchema(schema2);
    assertNotEquals(jsonSchema1, jsonSchema2);
  }

  @Test
  public void testBasicAddAndRemoveTags() {
    String schemaString = "{\n" +
      "  \"$schema\": \"http://json-schema.org/draft-07/schema#\",\n" +
      "  \"$id\": \"http://example.com/myURI.schema.json\",\n" +
      "  \"title\": \"SampleRecord\",\n" +
      "  \"description\": \"Sample schema to help you get started.\",\n" +
      "  \"type\": \"object\",\n" +
      "  \"additionalProperties\": false,\n" +
      "  \"properties\": {\n" +
      "    \"myfield1\": {\n" +
      "      \"type\": \"array\",\n" +
      "      \"items\": {\n" +
      "        \"type\": \"object\",\n" +
      "        \"title\": \"arrayRecord\",\n" +
      "        \"properties\": {\n" +
      "          \"field1\" : {\n" +
      "            \"type\": \"string\"\n" +
      "          },\n" +
      "          \"field2\": {\n" +
      "            \"type\": \"number\"\n" +
      "          }\n" +
      "        }\n" +
      "      }\n" +
      "    },\n" +
      "    \"myfield2\": {\n" +
      "      \"allOf\": [\n" +
      "        { \"type\": \"string\" },\n" +
      "        { \"type\": \"object\",\n" +
      "          \"title\": \"nestedUnion\",\n" +
      "          \"properties\": {\n" +
      "            \"nestedUnionField1\": { \"type\": \"boolean\"},\n" +
      "            \"nestedUnionField2\": { \"type\": \"number\"}\n" +
      "          }\n" +
      "        }\n" +
      "      ]\n" +
      "    },\n" +
      "    \"myfield3\": {\n" +
      "      \"not\": {\n" +
      "        \"type\": \"object\",\n" +
      "        \"title\": \"nestedNot\",\n" +
      "        \"properties\": {\n" +
      "          \"nestedNotField1\": { \"type\": \"boolean\"},\n" +
      "          \"nestedNotField2\": { \"type\": \"string\"}\n" +
      "        }\n" +
      "      }\n" +
      "    },\n" +
      "    \"myfield4\": { \"enum\": [\"red\", \"amber\", \"green\"]}\n" +
      "  }\n" +
      "}";

    String addedTagSchema = "{\n" +
      "  \"$schema\": \"http://json-schema.org/draft-07/schema#\",\n" +
      "  \"$id\": \"http://example.com/myURI.schema.json\",\n" +
      "  \"title\": \"SampleRecord\",\n" +
      "  \"description\": \"Sample schema to help you get started.\",\n" +
      "  \"type\": \"object\",\n" +
      "  \"additionalProperties\": false,\n" +
      "  \"properties\": {\n" +
      "    \"myfield1\": {\n" +
      "      \"type\": \"array\",\n" +
      "      \"items\": {\n" +
      "        \"type\": \"object\",\n" +
      "        \"title\": \"arrayRecord\",\n" +
      "        \"properties\": {\n" +
      "          \"field1\" : {\n" +
      "            \"type\": \"string\",\n" +
      "            \"confluent:tags\": [ \"PII\" ]\n" +
      "          },\n" +
      "          \"field2\": {\n" +
      "            \"type\": \"number\"\n" +
      "          }\n" +
      "        },\n" +
      "        \"confluent:tags\": [ \"record\" ]\n" +
      "      }\n" +
      "    },\n" +
      "    \"myfield2\": {\n" +
      "      \"allOf\": [\n" +
      "        { \"type\": \"string\" },\n" +
      "        { \"type\": \"object\",\n" +
      "          \"title\": \"nestedUnion\",\n" +
      "          \"properties\": {\n" +
      "            \"nestedUnionField1\": { \"type\": \"boolean\"},\n" +
      "            \"nestedUnionField2\": { \n" +
      "              \"type\": \"number\", \n" +
      "              \"confluent:tags\": [ \"PII\" ]\n" +
      "            }\n" +
      "          },\n" +
      "          \"confluent:tags\": [ \"record\" ]\n" +
      "        }\n" +
      "      ]\n" +
      "    },\n" +
      "    \"myfield3\": {\n" +
      "      \"not\": {\n" +
      "        \"type\": \"object\",\n" +
      "        \"title\": \"nestedNot\",\n" +
      "        \"properties\": {\n" +
      "          \"nestedNotField1\": { \"type\": \"boolean\" },\n" +
      "          \"nestedNotField2\": {\n" +
      "            \"type\": \"string\",\n" +
      "            \"confluent:tags\": [ \"PII\" ]\n" +
      "          }\n" +
      "        },\n" +
      "        \"confluent:tags\": [ \"record\" ]\n" +
      "      }\n" +
      "    },\n" +
      "    \"myfield4\": { \n" +
      "      \"enum\": [\"red\", \"amber\", \"green\"],\n" +
      "      \"confluent:tags\": [ \"PII\" ]\n" +
      "    }\n" +
      "  }\n" +
      "}\n";

    JsonSchema schema = new JsonSchema(schemaString);
    JsonSchema expectSchema = new JsonSchema(addedTagSchema);
    Map<SchemaEntity, Set<String>> tags = new HashMap<>();
    tags.put(new SchemaEntity("object.myfield1.array.object.field1",
      SchemaEntity.EntityType.SR_FIELD),
      Collections.singleton("PII"));
    tags.put(new SchemaEntity("object.myfield2.allof.0.object.nestedUnionField2",
        SchemaEntity.EntityType.SR_FIELD),
      Collections.singleton("PII"));
    tags.put(new SchemaEntity("object.myfield3.not.object.nestedNotField2",
        SchemaEntity.EntityType.SR_FIELD),
      Collections.singleton("PII"));
    tags.put(new SchemaEntity("object.myfield4",
        SchemaEntity.EntityType.SR_FIELD),
      Collections.singleton("PII"));
    tags.put(new SchemaEntity("object.myfield1.array.object",
        SchemaEntity.EntityType.SR_RECORD),
      Collections.singleton("record"));
    tags.put(new SchemaEntity("object.myfield2.allof.0.object",
        SchemaEntity.EntityType.SR_RECORD),
      Collections.singleton("record"));
    tags.put(new SchemaEntity("object.myfield3.not.object",
        SchemaEntity.EntityType.SR_RECORD),
      Collections.singleton("record"));

    ParsedSchema resultSchema = schema.copy(tags, Collections.emptyMap());
    assertEquals(expectSchema.canonicalString(), resultSchema.canonicalString());
    assertEquals(ImmutableSet.of("record", "PII"), resultSchema.inlineTags());

    resultSchema = resultSchema.copy(Collections.emptyMap(), tags);
    assertEquals(schema.canonicalString(), resultSchema.canonicalString());
    assertEquals(ImmutableSet.of(), resultSchema.inlineTags());

    Map<String, Set<String>> pathTags =
        Collections.singletonMap("some.path", Collections.singleton("EXTERNAL"));
    Metadata metadata = new Metadata(pathTags, null, null);
    resultSchema = resultSchema.copy(metadata, null);
    assertEquals(ImmutableSet.of("EXTERNAL"), resultSchema.tags());
  }

  @Test
  public void testAddTagsToConditional() {
    String schemaString = "{\n" +
      "  \"else\": {\n" +
      "    \"properties\": {\n" +
      "      \"postal_code\": {\n" +
      "        \"pattern\": \"[A-Z][0-9][A-Z] [0-9][A-Z][0-9]\"\n" +
      "      }\n" +
      "    }\n" +
      "  },\n" +
      "  \"if\": {\n" +
      "    \"properties\": {\n" +
      "      \"country\": {\n" +
      "        \"const\": \"United States of America\"\n" +
      "      }\n" +
      "    }\n" +
      "  },\n" +
      "  \"properties\": {\n" +
      "    \"country\": {\n" +
      "      \"default\": \"United States of America\",\n" +
      "      \"enum\": [\n" +
      "        \"United States of America\",\n" +
      "        \"Canada\"\n" +
      "      ]\n" +
      "    },\n" +
      "    \"street_address\": {\n" +
      "      \"type\": \"string\"\n" +
      "    }\n" +
      "  },\n" +
      "  \"then\": {\n" +
      "    \"properties\": {\n" +
      "      \"postal_code\": {\n" +
      "        \"pattern\": \"[0-9]{5}(-[0-9]{4})?\"\n" +
      "      }\n" +
      "    }\n" +
      "  },\n" +
      "  \"type\": \"object\"\n" +
      "}\n";

    String addedTagSchema = "{\n" +
      "  \"else\": {\n" +
      "    \"properties\": {\n" +
      "      \"postal_code\": {\n" +
      "        \"pattern\": \"[A-Z][0-9][A-Z] [0-9][A-Z][0-9]\",\n" +
      "        \"confluent:tags\": [ \"testConditional\" ]\n" +
      "      }\n" +
      "    }\n" +
      "  },\n" +
      "  \"if\": {\n" +
      "    \"properties\": {\n" +
      "      \"country\": {\n" +
      "        \"const\": \"United States of America\"\n" +
      "      }\n" +
      "    },\n" +
      "    \"confluent:tags\": [ \"record\" ]\n" +
      "  },\n" +
      "  \"properties\": {\n" +
      "    \"country\": {\n" +
      "      \"default\": \"United States of America\",\n" +
      "      \"enum\": [\n" +
      "        \"United States of America\",\n" +
      "        \"Canada\"\n" +
      "      ],\n" +
      "      \"confluent:tags\": [ \"testConditional\" ]\n" +
      "    },\n" +
      "    \"street_address\": {\n" +
      "      \"type\": \"string\"\n" +
      "    }\n" +
      "  },\n" +
      "  \"then\": {\n" +
      "    \"properties\": {\n" +
      "      \"postal_code\": {\n" +
      "        \"pattern\": \"[0-9]{5}(-[0-9]{4})?\"\n" +
      "      }\n" +
      "    }\n" +
      "  },\n" +
      "  \"type\": \"object\",\n" +
      "  \"confluent:tags\": [ \"record\" ]\n" +
      "}\n";

    JsonSchema schema = new JsonSchema(schemaString);
    JsonSchema expectSchema = new JsonSchema(addedTagSchema);
    Map<SchemaEntity, Set<String>> tags = new HashMap<>();
    tags.put(new SchemaEntity("allof.0.conditional.else.object.postal_code",
      SchemaEntity.EntityType.SR_FIELD),
      Collections.singleton("testConditional"));
    tags.put(new SchemaEntity("allof.1.object.country",
        SchemaEntity.EntityType.SR_FIELD),
      Collections.singleton("testConditional"));
    tags.put(new SchemaEntity("allof.1.object",
        SchemaEntity.EntityType.SR_RECORD),
      Collections.singleton("record"));
    tags.put(new SchemaEntity("allof.0.conditional.if.object",
        SchemaEntity.EntityType.SR_RECORD),
      Collections.singleton("record"));

    ParsedSchema resultSchema = schema.copy(tags, Collections.emptyMap());
    assertEquals(expectSchema.canonicalString(), resultSchema.canonicalString());
    assertEquals(ImmutableSet.of("record", "testConditional"), resultSchema.inlineTags());
  }

  @Test
  public void testAddTagToRecursiveSchema() {
    String schema = "{\n" +
      "  \"$id\": \"task.schema.json\",\n" +
      "  \"$schema\": \"http://json-schema.org/draft-07/schema#\",\n" +
      "  \"description\": \"A task\",\n" +
      "  \"properties\": {\n" +
      "    \"parent\": {\n" +
      "      \"$ref\": \"task.schema.json\",\n" +
      "      \"confluent:tags\": [ \"testRecursive\" ]\n" +
      "    },\n" +
      "    \"title\": {\n" +
      "      \"description\": \"Task title\",\n" +
      "      \"type\": \"string\"\n" +
      "    }\n" +
      "  },\n" +
      "  \"title\": \"Task\",\n" +
      "  \"type\": [\n" +
      "    \"null\",\n" +
      "    \"object\"\n" +
      "  ]\n" +
      "}\n";

    String addedTagSchema = "{\n" +
      "  \"$id\": \"task.schema.json\",\n" +
      "  \"$schema\": \"http://json-schema.org/draft-07/schema#\",\n" +
      "  \"description\": \"A task\",\n" +
      "  \"properties\": {\n" +
      "    \"parent\": {\n" +
      "      \"$ref\": \"task.schema.json\",\n" +
      "      \"confluent:tags\": [ \"testRecursive\", \"PII\" ]\n" +
      "    },\n" +
      "    \"title\": {\n" +
      "      \"description\": \"Task title\",\n" +
      "      \"type\": \"string\"\n" +
      "    }\n" +
      "  },\n" +
      "  \"title\": \"Task\",\n" +
      "  \"type\": [\n" +
      "    \"null\",\n" +
      "    \"object\"\n" +
      "  ]\n" +
      "}\n";

    JsonSchema jsonSchema = new JsonSchema(schema);
    JsonSchema expectSchema = new JsonSchema(addedTagSchema);
    Map<SchemaEntity, Set<String>> tags = new HashMap<>();
    tags.put(new SchemaEntity("anyof.1.object.parent",
      SchemaEntity.EntityType.SR_FIELD),
      Collections.singleton("PII"));

    ParsedSchema resultSchema = jsonSchema.copy(tags, Collections.emptyMap());
    assertEquals(expectSchema.canonicalString(), resultSchema.canonicalString());
    assertEquals(ImmutableSet.of("testRecursive", "PII"), resultSchema.inlineTags());
  }

  @Test
  public void testAddTagToCompositeField() {
    String schema = "{\n" +
        "    \"$schema\": \"http://json-schema.org/draft-07/schema#\",\n" +
        "    \"title\": \"Customer\",\n" +
        "    \"type\": \"object\",\n" +
        "    \"additionalProperties\": false,\n" +
        "    \"properties\": {\n" +
        "        \"cc_details\": {\n" +
        "            \"oneOf\": [\n" +
        "                {\n" +
        "                    \"type\": \"null\",\n" +
        "                    \"title\": \"Not included\"\n" +
        "                },\n" +
        "                {\n" +
        "                    \"$ref\": \"#/definitions/CardDetails\"\n" +
        "                }\n" +
        "            ]\n" +
        "        }\n" +
        "    },\n" +
        "    \"definitions\": {\n" +
        "        \"Another.Details\": {\n" +
        "            \"additionalProperties\": false,\n" +
        "            \"properties\": {\n" +
        "              \"additional.field1\": {\n" +
        "                \"type\": \"string\"\n" +
        "              },\n" +
        "              \"field2\": {\n" +
        "                \"type\": \"number\"\n" +
        "              }\n" +
        "            },\n" +
        "            \"type\": \"object\"\n" +
        "          },\n" +
        "        \"CardDetails\": {\n" +
        "            \"type\": \"object\",\n" +
        "            \"additionalProperties\": false,\n" +
        "            \"properties\": {\n" +
        "                \"credit_card\": {\n" +
        "                    \"oneOf\": [\n" +
        "                        {\n" +
        "                            \"type\": \"null\",\n" +
        "                            \"title\": \"Not included\"\n" +
        "                        },\n" +
        "                        {\n" +
        "                            \"type\": \"string\"\n" +
        "                        }\n" +
        "                    ]\n" +
        "                }\n" +
        "            }\n" +
        "        }\n" +
        "    }\n" +
        "}";

    String addedTagSchema = "{\n" +
        "    \"$schema\": \"http://json-schema.org/draft-07/schema#\",\n" +
        "    \"title\": \"Customer\",\n" +
        "    \"type\": \"object\",\n" +
        "    \"additionalProperties\": false,\n" +
        "    \"properties\": {\n" +
        "        \"cc_details\": {\n" +
        "            \"oneOf\": [\n" +
        "                {\n" +
        "                    \"type\": \"null\",\n" +
        "                    \"title\": \"Not included\"\n" +
        "                },\n" +
        "                {\n" +
        "                    \"$ref\": \"#/definitions/CardDetails\"\n" +
        "                }\n" +
        "            ]\n" +
        "        }\n" +
        "    },\n" +
        "    \"definitions\": {\n" +
        "        \"Another.Details\": {\n" +
        "            \"additionalProperties\": false,\n" +
        "            \"properties\": {\n" +
        "              \"additional.field1\": {\n" +
        "                \"type\": \"string\",\n" +
        "                \"confluent:tags\": [ \"TEST2\" ]\n" +
        "              },\n" +
        "              \"field2\": {\n" +
        "                \"type\": \"number\"\n" +
        "              }\n" +
        "            },\n" +
        "            \"type\": \"object\"\n" +
        "          },\n" +
        "        \"CardDetails\": {\n" +
        "            \"type\": \"object\",\n" +
        "            \"additionalProperties\": false,\n" +
        "            \"properties\": {\n" +
        "                \"credit_card\": {\n" +
        "                    \"oneOf\": [\n" +
        "                        {\n" +
        "                            \"type\": \"null\",\n" +
        "                            \"title\": \"Not included\"\n" +
        "                        },\n" +
        "                        {\n" +
        "                            \"type\": \"string\"\n" +
        "                        }\n" +
        "                    ],\n" +
        "                    \"confluent:tags\": [ \"PII\" ]\n" +
        "                }\n" +
        "            },\n" +
        "            \"confluent:tags\": [ \"TEST3\" ]\n" +
        "        }\n" +
        "    }\n" +
        "}";

    JsonSchema jsonSchema = new JsonSchema(schema);
    JsonSchema expectSchema = new JsonSchema(addedTagSchema);
    Map<SchemaEntity, Set<String>> tags = new HashMap<>();
    tags.put(new SchemaEntity("object.definitions.CardDetails.object.credit_card",
            SchemaEntity.EntityType.SR_FIELD),
        Collections.singleton("PII"));
    tags.put(new SchemaEntity("object.definitions.Another.Details.object.additional.field1",
            SchemaEntity.EntityType.SR_FIELD),
        Collections.singleton("TEST2"));
    tags.put(new SchemaEntity("object.definitions.CardDetails.object",
            SchemaEntity.EntityType.SR_RECORD),
        Collections.singleton("TEST3"));

    ParsedSchema resultSchema = jsonSchema.copy(tags, Collections.emptyMap());
    assertEquals(expectSchema.canonicalString(), resultSchema.canonicalString());
    assertEquals(ImmutableSet.of("PII", "TEST2", "TEST3"), resultSchema.inlineTags());
  }

  @Test
  public void testRestrictedFields() {
    String schema = "{\n"
            + "  \"$schema\": \"http://json-schema.org/draft-07/schema#\",\n"
            + "  \"$id\": \"task.schema.json\",\n"
            + "  \"title\": \"Task\",\n"
            + "  \"description\": \"A task\",\n"
            + "  \"type\": \"object\",\n"
            + "  \"properties\": {\n"
            + "    \"$id\": {\n"
            + "        \"type\": \"string\"\n"
            + "    },    \n"
            + "    \"$$title\": {\n"
            + "        \"description\": \"Task title\",\n"
            + "        \"type\": \"string\"\n"
            + "    },    \n"
            + "    \"status\": {\n"
            + "        \"type\": \"string\"\n"
            + "    }\n"
            + "  }\n"
            + "}";
    JsonSchema jsonSchema = new JsonSchema(schema);
    jsonSchema.validate(false);
    assertThrows(ValidationException.class, () -> jsonSchema.validate(true));
    String stringSchema = "{\n"
            + "  \"$schema\": \"http://json-schema.org/draft-07/schema#\",\n"
            + "  \"$id\": \"task.schema.json\",\n"
            + "  \"title\": \"Task\",\n"
            + "  \"description\": \"A task\",\n"
            + "  \"type\": \"object\",\n"
            + "  \"properties\": {\n"
            + "    \"$id\": {\n"
            + "        \"type\": \"string\"\n"
            + "    },    \n"
            + "    \"title\": {\n"
            + "        \"description\": \"Task title\",\n"
            + "        \"type\": \"string\"\n"
            + "    },    \n"
            + "    \"status\": {\n"
            + "        \"type\": \"string\"\n"
            + "    }\n"
            + "  }\n"
            + "}";
    JsonSchema validSchema = new JsonSchema(stringSchema);
    validSchema.validate(true);
  }

  private static Map<String, String> getJsonSchemaWithReferences() {
    Map<String, String> schemas = new HashMap<>();
    String reference = "{\"type\":\"object\",\"additionalProperties\":false,\"definitions\":"
        + "{\"ExternalType\":{\"type\":\"object\",\"properties\":{\"name\":{\"type\":\"string\"}},"
        + "\"additionalProperties\":false}}}";
    schemas.put("ref.json", new JsonSchema(reference).canonicalString());
    String schemaString = "{"
        + "\"$id\": \"https://acme.com/referrer.json\","
        + "\"$schema\": \"http://json-schema.org/draft-07/schema#\","
        + "\"type\":\"object\",\"properties\":{\"Ref\":"
        + "{\"$ref\":\"ref.json#/definitions/ExternalType\"}},\"additionalProperties\":false}";
    schemas.put("main.json", schemaString);
    return schemas;
  }

  private static JsonSchema createPrimitiveSchema(String type) {
    String schemaString = String.format("{\"type\" : \"%s\"}", type);
    return new JsonSchema(schemaString);
  }

  static class TestObj {
    private String prop;

    public String getProp() {
      return prop;
    }

    public void setProp(String prop) {
      this.prop = prop;
    }
  }
}<|MERGE_RESOLUTION|>--- conflicted
+++ resolved
@@ -4,7 +4,7 @@
  * Licensed under the Confluent Community License (the "License"); you may not use
  * this file except in compliance with the License.  You may obtain a copy of the
  * License at
- *
+ *`
  * http://www.confluent.io/confluent-community-license
  *
  * Unless required by applicable law or agreed to in writing, software
@@ -27,12 +27,6 @@
 import com.fasterxml.jackson.databind.JsonNode;
 import com.fasterxml.jackson.databind.ObjectMapper;
 import com.fasterxml.jackson.databind.node.ArrayNode;
-<<<<<<< HEAD
-=======
-import com.fasterxml.jackson.databind.node.BooleanNode;
-import com.fasterxml.jackson.databind.node.FloatNode;
-import com.fasterxml.jackson.databind.node.IntNode;
->>>>>>> cc19bb08
 import com.fasterxml.jackson.databind.node.JsonNodeFactory;
 import com.fasterxml.jackson.databind.node.NullNode;
 import com.google.common.collect.ImmutableSet;
@@ -185,15 +179,11 @@
 
     envelope = JsonSchemaUtils.toObject("\"a string\"", createPrimitiveSchema("string"));
     result = (JsonNode) JsonSchemaUtils.getValue(envelope);
-<<<<<<< HEAD
     assertEquals("a string", result.asText());
-=======
-    assertEquals("a string", ((TextNode) result).asText());
 
     envelope = JsonSchemaUtils.toObject(TextNode.valueOf("a string"), createPrimitiveSchema("string"));
     result = (JsonNode) JsonSchemaUtils.getValue(envelope);
     assertEquals(TextNode.valueOf("a string"), result);
->>>>>>> cc19bb08
   }
 
   @Test
