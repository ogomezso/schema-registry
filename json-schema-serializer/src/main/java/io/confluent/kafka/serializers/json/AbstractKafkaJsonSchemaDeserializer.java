--- conflicted
+++ resolved
@@ -44,12 +44,8 @@
 import io.confluent.kafka.serializers.AbstractKafkaSchemaSerDe;
 
 public abstract class AbstractKafkaJsonSchemaDeserializer<T> extends AbstractKafkaSchemaSerDe {
-<<<<<<< HEAD
-  protected ObjectMapper objectMapper = Jackson.newObjectMapper();
+  protected static final ObjectMapper objectMapper = Jackson.newObjectMapper();
   protected boolean isKey;
-=======
-  protected static final ObjectMapper objectMapper = Jackson.newObjectMapper();
->>>>>>> cb588f0e
   protected Class<T> type;
   protected String typeProperty;
   protected boolean validate;
