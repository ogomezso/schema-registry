--- conflicted
+++ resolved
@@ -263,7 +263,25 @@
   }
 
   @Test
-<<<<<<< HEAD
+  public void serializeRecordWithDefaults() throws Exception {
+    schemaRegistry.register(topic + "-value", recordWithDefaultsSchema);
+
+    String json = "{}";
+    JsonNode record = new ObjectMapper().readTree(json);
+    byte[] bytes = latestSerializer.serialize(topic, record);
+
+    String expectedJson = "{\n"
+        + "    \"null\": null,\n"
+        + "    \"boolean\": true,\n"
+        + "    \"number\": 123,\n"
+        + "    \"string\": \"abc\"\n"
+        + "}";
+    JsonNode expectedRecord = new ObjectMapper().readTree(expectedJson);
+    Object deserialized = getDeserializer(null).deserialize(topic, bytes);
+    assertEquals(expectedRecord, deserialized);
+  }
+  
+  @Test
   public void testKafkaJsonSchemaDeserializerWithPreRegisteredUseLatestRecordNameStrategy()
       throws IOException, RestClientException {
     Map configs = ImmutableMap.of(
@@ -287,24 +305,6 @@
     // restore configs
     serializer.configure(new HashMap(config), false);
     serializer.configure(new HashMap(config), false);
-=======
-  public void serializeRecordWithDefaults() throws Exception {
-    schemaRegistry.register(topic + "-value", recordWithDefaultsSchema);
-
-    String json = "{}";
-    JsonNode record = new ObjectMapper().readTree(json);
-    byte[] bytes = latestSerializer.serialize(topic, record);
-
-    String expectedJson = "{\n"
-        + "    \"null\": null,\n"
-        + "    \"boolean\": true,\n"
-        + "    \"number\": 123,\n"
-        + "    \"string\": \"abc\"\n"
-        + "}";
-    JsonNode expectedRecord = new ObjectMapper().readTree(expectedJson);
-    Object deserialized = getDeserializer(null).deserialize(topic, bytes);
-    assertEquals(expectedRecord, deserialized);
->>>>>>> 32e9a9d3
   }
 
   // Generate javaType property
