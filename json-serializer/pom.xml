--- conflicted
+++ resolved
@@ -32,8 +32,6 @@
             <groupId>com.fasterxml.jackson.core</groupId>
             <artifactId>jackson-databind</artifactId>
         </dependency>
-<<<<<<< HEAD
-=======
         <dependency>
             <groupId>io.confluent</groupId>
             <artifactId>common-config</artifactId>
@@ -50,7 +48,6 @@
             <groupId>com.fasterxml.jackson.module</groupId>
             <artifactId>jackson-module-parameter-names</artifactId>
         </dependency>
->>>>>>> b15f8dce
         <dependency>
             <groupId>junit</groupId>
             <artifactId>junit</artifactId>
