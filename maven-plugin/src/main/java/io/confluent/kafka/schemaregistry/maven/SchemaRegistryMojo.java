--- conflicted
+++ resolved
@@ -95,19 +95,10 @@
     }).collect(Collectors.toList());
   }
 
-<<<<<<< HEAD
-  private List<SchemaProvider> defaultSchemaProviders() {
-    return Arrays.asList(
-        new AvroSchemaProvider(), new JsonSchemaProvider(), new ProtobufSchemaProvider()
-    );
-  }
-
   @Override
   public void close() throws IOException {
     if (client != null) {
       client.close();
     }
   }
-=======
->>>>>>> 15cc280a
 }