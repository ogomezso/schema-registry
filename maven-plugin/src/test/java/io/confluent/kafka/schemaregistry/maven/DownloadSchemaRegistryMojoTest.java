--- conflicted
+++ resolved
@@ -91,7 +91,6 @@
       this.mojo.client().register(valueSubject, new AvroSchema(valueSchema));
 
       if (i % 10 == 0) {
-<<<<<<< HEAD
         String subjectPattern = String.format("^:.ctx:TestSubject%03d-(key|value)$", i);
         this.mojo.subjectPatterns.add(subjectPattern);
       }
@@ -112,13 +111,5 @@
         assertFalse(valueSchemaFile.exists());
       }
     }
-=======
-        this.mojo.client().getSchemaMetadata(keySubject,1);
-        this.mojo.client().getLatestSchemaMetadata(keySubject);
-        this.mojo.client().getSchemaMetadata(valueSubject,1);
-        this.mojo.client().getLatestSchemaMetadata(valueSubject);
-      }
-    }
->>>>>>> e833f245
   }
 }