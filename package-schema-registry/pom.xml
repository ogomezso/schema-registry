--- conflicted
+++ resolved
@@ -20,23 +20,10 @@
             <groupId>org.slf4j</groupId>
             <artifactId>slf4j-reload4j</artifactId>
             <scope>compile</scope>
-<<<<<<< HEAD
-            <exclusions>
-                <exclusion>
-                    <groupId>org.apache.logging.log4j</groupId>
-                    <artifactId>log4j-api</artifactId>
-                </exclusion>
-                <exclusion>
-                    <groupId>org.apache.logging.log4j</groupId>
-                    <artifactId>log4j-core</artifactId>
-                </exclusion>
-            </exclusions>
-=======
         </dependency>
         <dependency>
             <groupId>io.confluent</groupId>
             <artifactId>logredactor</artifactId>
->>>>>>> ab5de877
         </dependency>
         <dependency>
             <groupId>io.confluent</groupId>
