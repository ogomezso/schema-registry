<project xmlns:xsi="http://www.w3.org/2001/XMLSchema-instance"
         xmlns="http://maven.apache.org/POM/4.0.0"
         xsi:schemaLocation="http://maven.apache.org/POM/4.0.0 http://maven.apache.org/maven-v4_0_0.xsd">

    <modelVersion>4.0.0</modelVersion>

    <parent>
        <groupId>io.confluent</groupId>
        <artifactId>rest-utils-parent</artifactId>
        <version>[7.3.8-0, 7.3.9-0)</version>
    </parent>

    <artifactId>kafka-schema-registry-parent</artifactId>
    <packaging>pom</packaging>
    <name>kafka-schema-registry-parent</name>
    <version>7.3.8-0</version>
    <organization>
        <name>Confluent, Inc.</name>
        <url>http://confluent.io</url>
    </organization>
    <url>http://confluent.io</url>
    <description>
        Schema Registry provides a RESTful interface for storing and retrieving versioned Avro
        schemas for use with Kafka.
    </description>

    <licenses>
        <license>
            <name>Confluent Community License</name>
            <url>http://www.confluent.io/confluent-community-license</url>
            <distribution>repo</distribution>
        </license>
        <license>
            <name>Apache License 2.0</name>
            <url>http://www.apache.org/licenses/LICENSE-2.0.html</url>
            <distribution>repo</distribution>
        </license>
    </licenses>

    <scm>
        <connection>scm:git:git://github.com/confluentinc/schema-registry.git</connection>
        <developerConnection>scm:git:git@github.com:confluentinc/schema-registry.git</developerConnection>
        <url>https://github.com/confluentinc/schema-registry</url>
        <tag>HEAD</tag>
    </scm>

    <modules>
        <module>core</module>
        <module>client</module>
        <module>schema-serializer</module>
        <module>avro-serializer</module>
        <module>json-serializer</module>
        <module>schema-converter</module>
        <module>avro-data</module>
        <module>avro-converter</module>
        <module>package-schema-registry</module>
        <module>package-kafka-serde-tools</module>
        <module>maven-plugin</module>
        <module>avro-serde</module>
        <module>client-console-scripts</module>
        <module>schema-registry-console-scripts</module>
        <module>protobuf-converter</module>
        <module>protobuf-provider</module>
        <module>protobuf-serializer</module>
        <module>protobuf-serde</module>
        <module>protobuf-types</module>
        <module>json-schema-converter</module>
        <module>json-schema-provider</module>
        <module>json-schema-serializer</module>
        <module>json-schema-serde</module>
        <module>benchmark</module>
    </modules>

    <properties>
        <apache.directory.server.version>2.0.0-M22</apache.directory.server.version>
        <apache.directory.api.version>1.0.0-M33</apache.directory.api.version>
        <exec-maven-plugin.version>1.2.1</exec-maven-plugin.version>
        <podam.version>6.0.2.RELEASE</podam.version>
        <checkstyle.suppressions.location>checkstyle/suppressions.xml</checkstyle.suppressions.location>
        <kafka.connect.maven.plugin.version>0.11.1</kafka.connect.maven.plugin.version>
        <kotlin.version>1.9.10</kotlin.version>
        <json-schema.version>1.14.3</json-schema.version>
        <proto-google-common-protos.version>2.22.1</proto-google-common-protos.version>
        <protoc.jar.maven.plugin.version>3.11.4</protoc.jar.maven.plugin.version>
        <okio.version>3.4.0</okio.version>
<<<<<<< HEAD
        <wire.version>4.9.7</wire.version>
=======
        <wire.version>4.8.0</wire.version>
>>>>>>> 744b081f
        <swagger.version>2.1.10</swagger.version>
        <io.confluent.schema-registry.version>7.3.8-0</io.confluent.schema-registry.version>
        <commons.compress.version>1.21</commons.compress.version>
        <commons.lang3.version>3.12.0</commons.lang3.version>
        <bouncycastle.jdk18.version>1.77</bouncycastle.jdk18.version>
    </properties>

    <repositories>
        <repository>
            <id>confluent</id>
            <name>Confluent</name>
            <url>https://packages.confluent.io/maven/</url>
        </repository>
        <repository>
            <id>jitpack.io</id>
            <url>https://jitpack.io</url>
        </repository>
    </repositories>

    <dependencyManagement>
        <dependencies>
            <dependency>
                <groupId>org.apache.avro</groupId>
                <artifactId>avro</artifactId>
                <version>${avro.version}</version>
            </dependency>
            <dependency>
                <groupId>com.google.code.gson</groupId>
                <artifactId>gson</artifactId>
                <version>${gson.version}</version>
            </dependency>
            <dependency>
                <groupId>org.apache.commons</groupId>
                <artifactId>commons-compress</artifactId>
                <version>${commons.compress.version}</version>
            </dependency>
            <dependency>
                <groupId>org.apache.commons</groupId>
                <artifactId>commons-lang3</artifactId>
                <version>${commons.lang3.version}</version>
            </dependency>
            <dependency>
                <groupId>com.google.guava</groupId>
                <artifactId>guava</artifactId>
                <version>${guava.version}</version>
            </dependency>
            <dependency>
                <groupId>com.google.protobuf</groupId>
                <artifactId>protobuf-java</artifactId>
                <version>${protobuf.version}</version>
            </dependency>
            <dependency>
                <groupId>com.google.protobuf</groupId>
                <artifactId>protobuf-java-util</artifactId>
                <version>${protobuf.version}</version>
            </dependency>
            <dependency>
                <groupId>com.google.api.grpc</groupId>
                <artifactId>proto-google-common-protos</artifactId>
                <version>${proto-google-common-protos.version}</version>
            </dependency>
            <dependency>
                <groupId>com.squareup.wire</groupId>
                <artifactId>wire-schema-jvm</artifactId>
                <version>${wire.version}</version>
                <exclusions>
                    <exclusion>
                        <groupId>org.jetbrains.kotlin</groupId>
                        <artifactId>kotlin-stdlib</artifactId>
                    </exclusion>
                </exclusions>
            </dependency>
            <dependency>
                <groupId>com.squareup.wire</groupId>
                <artifactId>wire-runtime-jvm</artifactId>
                <version>${wire.version}</version>
                <exclusions>
                    <exclusion>
                        <groupId>org.jetbrains.kotlin</groupId>
                        <artifactId>kotlin-stdlib</artifactId>
                    </exclusion>
                </exclusions>
            </dependency>
            <dependency>
                <groupId>com.squareup.okio</groupId>
                <artifactId>okio-jvm</artifactId>
                <version>${okio.version}</version>
            </dependency>
            <dependency>
                <groupId>com.fasterxml.jackson.datatype</groupId>
                <artifactId>jackson-datatype-guava</artifactId>
                <version>${jackson.version}</version>
            </dependency>
            <dependency>
                <groupId>com.fasterxml.jackson.datatype</groupId>
                <artifactId>jackson-datatype-jdk8</artifactId>
                <version>${jackson.version}</version>
            </dependency>
            <dependency>
                <groupId>com.fasterxml.jackson.datatype</groupId>
                <artifactId>jackson-datatype-joda</artifactId>
                <version>${jackson.version}</version>
            </dependency>
            <dependency>
                <groupId>com.fasterxml.jackson.datatype</groupId>
                <artifactId>jackson-datatype-jsr310</artifactId>
                <version>${jackson.version}</version>
            </dependency>
            <dependency>
                <groupId>com.fasterxml.jackson.module</groupId>
                <artifactId>jackson-module-parameter-names</artifactId>
                <version>${jackson.version}</version>
            </dependency>
            <dependency>
                <groupId>com.github.erosb</groupId>
                <artifactId>everit-json-schema</artifactId>
                <version>${json-schema.version}</version>
            </dependency>
            <dependency>
                <groupId>com.kjetland</groupId>
                <artifactId>mbknor-jackson-jsonschema_${kafka.scala.version}</artifactId>
                <version>${mbknor-jackson-jsonschema.version}</version>
                <exclusions>
                    <exclusion>
                        <groupId>org.jetbrains.kotlin</groupId>
                        <artifactId>kotlin-stdlib</artifactId>
                    </exclusion>
                </exclusions>
            </dependency>
            <dependency>
                <groupId>org.jetbrains.kotlin</groupId>
                <artifactId>kotlin-stdlib</artifactId>
                <version>${kotlin.version}</version>
            </dependency>
            <dependency>
                <groupId>uk.co.jemos.podam</groupId>
                <artifactId>podam</artifactId>
                <version>${podam.version}</version>
            </dependency>
            <dependency>
                <groupId>io.swagger.core.v3</groupId>
                <artifactId>swagger-annotations</artifactId>
                <version>${swagger.version}</version>
            </dependency>
            <dependency>
                <groupId>io.swagger.core.v3</groupId>
                <artifactId>swagger-core</artifactId>
                <version>${swagger.version}</version>
                <exclusions>
                    <exclusion>
                        <groupId>javax.validation</groupId>
                        <artifactId>validation-api</artifactId>
                    </exclusion>
                    <exclusion>
                        <groupId>com.google.guava</groupId>
                        <artifactId>guava</artifactId>
                    </exclusion>
                </exclusions>
            </dependency>

            <!--children-->
            <dependency>
                <groupId>io.confluent</groupId>
                <artifactId>kafka-avro-serializer</artifactId>
                <version>${io.confluent.schema-registry.version}</version>
            </dependency>
            <dependency>
                <groupId>io.confluent</groupId>
                <artifactId>kafka-json-serializer</artifactId>
                <version>${io.confluent.schema-registry.version}</version>
            </dependency>
            <dependency>
                <groupId>io.confluent</groupId>
                <artifactId>kafka-connect-avro-data</artifactId>
                <version>${io.confluent.schema-registry.version}</version>
            </dependency>
            <dependency>
                <groupId>io.confluent</groupId>
                <artifactId>kafka-connect-avro-converter</artifactId>
                <version>${io.confluent.schema-registry.version}</version>
            </dependency>
            <dependency>
                <groupId>io.confluent</groupId>
                <artifactId>kafka-schema-serializer</artifactId>
                <version>${io.confluent.schema-registry.version}</version>
            </dependency>
            <dependency>
                <groupId>io.confluent</groupId>
                <artifactId>kafka-schema-registry-client</artifactId>
                <version>${io.confluent.schema-registry.version}</version>
            </dependency>
            <dependency>
                <groupId>io.confluent</groupId>
                <artifactId>kafka-schema-registry</artifactId>
                <version>${io.confluent.schema-registry.version}</version>
            </dependency>
            <dependency>
                <groupId>io.confluent</groupId>
                <artifactId>kafka-schema-registry</artifactId>
                <version>${io.confluent.schema-registry.version}</version>
                <type>test-jar</type>
            </dependency>
            <dependency>
                <groupId>io.confluent</groupId>
                <artifactId>kafka-streams-avro-serde</artifactId>
                <version>${io.confluent.schema-registry.version}</version>
            </dependency>
            <dependency>
                <groupId>io.confluent</groupId>
                <artifactId>kafka-connect-protobuf-converter</artifactId>
                <version>${io.confluent.schema-registry.version}</version>
            </dependency>
            <dependency>
                <groupId>io.confluent</groupId>
                <artifactId>kafka-protobuf-provider</artifactId>
                <version>${io.confluent.schema-registry.version}</version>
            </dependency>
            <dependency>
                <groupId>io.confluent</groupId>
                <artifactId>kafka-protobuf-serializer</artifactId>
                <version>${io.confluent.schema-registry.version}</version>
            </dependency>
            <dependency>
                <groupId>io.confluent</groupId>
                <artifactId>kafka-protobuf-serializer</artifactId>
                <version>${io.confluent.schema-registry.version}</version>
                <type>test-jar</type>
            </dependency>
            <dependency>
                <groupId>io.confluent</groupId>
                <artifactId>kafka-streams-protobuf-serde</artifactId>
                <version>${io.confluent.schema-registry.version}</version>
            </dependency>
            <dependency>
                <groupId>io.confluent</groupId>
                <artifactId>kafka-protobuf-types</artifactId>
                <version>${project.version}</version>
            </dependency>
            <dependency>
                <groupId>io.confluent</groupId>
                <artifactId>kafka-connect-json-schema-converter</artifactId>
                <version>${io.confluent.schema-registry.version}</version>
            </dependency>
            <dependency>
                <groupId>io.confluent</groupId>
                <artifactId>kafka-json-schema-provider</artifactId>
                <version>${io.confluent.schema-registry.version}</version>
            </dependency>
            <dependency>
                <groupId>io.confluent</groupId>
                <artifactId>kafka-json-schema-serializer</artifactId>
                <version>${io.confluent.schema-registry.version}</version>
            </dependency>
            <dependency>
                <groupId>io.confluent</groupId>
                <artifactId>kafka-streams-json-schema-serde</artifactId>
                <version>${io.confluent.schema-registry.version}</version>
            </dependency>
            <dependency>
                <groupId>jakarta.ws.rs</groupId>
                <artifactId>jakarta.ws.rs-api</artifactId>
                <version>2.1.6</version>
            </dependency>
            <dependency>
                <groupId>javax.xml.ws</groupId>
                <artifactId>jaxws-api</artifactId>
                <version>2.3.0</version>
            </dependency>
        </dependencies>
    </dependencyManagement>

    <build>
        <pluginManagement>
            <plugins>
                <plugin>
                    <groupId>io.confluent</groupId>
                    <artifactId>kafka-connect-maven-plugin</artifactId>
                    <version>${kafka.connect.maven.plugin.version}</version>
                    <configuration>
                        <documentationUrl>https://docs.confluent.io/${io.confluent.schema-registry.version}/schema-registry/docs/connect.html</documentationUrl>
                        <sourceUrl>https://github.com/confluentinc/schema-registry</sourceUrl>
                        <supportProviderName>${project.organization.name}</supportProviderName>
                        <supportSummary>Confluent supports the Avro Converter alongside community members as part of its Confluent Platform offering.</supportSummary>
                        <supportUrl>https://docs.confluent.io/current/</supportUrl>
                        <supportLogo>logos/confluent.png</supportLogo>
                        <ownerUsername>confluentinc</ownerUsername>
                        <ownerType>organization</ownerType>
                        <ownerName>${project.organization.name}</ownerName>
                        <ownerUrl>https://confluent.io/</ownerUrl>
                        <ownerLogo>logos/confluent.png</ownerLogo>
                    </configuration>
                </plugin>
                <plugin>
                    <groupId>org.apache.avro</groupId>
                    <artifactId>avro-maven-plugin</artifactId>
                    <version>${avro.version}</version>
                </plugin>
                <plugin>
                    <groupId>org.codehaus.mojo</groupId>
                    <artifactId>exec-maven-plugin</artifactId>
                    <version>${exec-maven-plugin.version}</version>
                </plugin>
                <plugin>
                    <groupId>com.github.os72</groupId>
                    <artifactId>protoc-jar-maven-plugin</artifactId>
                    <version>${protoc.jar.maven.plugin.version}</version>
                    <executions>
                        <execution>
                            <phase>generate-test-sources</phase>
                            <goals>
                                <goal>run</goal>
                            </goals>
                            <configuration>
                                <protocArtifact>com.google.protobuf:protoc:${protobuf.version}</protocArtifact>
                                <protocVersion>${protobuf.version}</protocVersion>
                                <includeStdTypes>true</includeStdTypes>
                                <includeMavenTypes>direct</includeMavenTypes>
                                <addSources>none</addSources>
                                <outputDirectory>src/test/java</outputDirectory>
                                <inputDirectories>
                                    <include>src/test/proto</include>
                                </inputDirectories>
                            </configuration>
                        </execution>
                    </executions>
                </plugin>
            </plugins>
        </pluginManagement>
        <plugins>
            <plugin>
                <groupId>org.codehaus.mojo</groupId>
                <artifactId>exec-maven-plugin</artifactId>
                <executions>
                    <execution>
                        <goals>
                            <goal>java</goal>
                        </goals>
                    </execution>
                </executions>
            </plugin>
            <plugin>
                <groupId>com.github.spotbugs</groupId>
                <artifactId>spotbugs-maven-plugin</artifactId>
                <version>${spotbugs.maven.plugin.version}</version>
                <configuration>
                    <xmlOutput>true</xmlOutput>
                    <excludeFilterFile>findbugs/findbugs-exclude.xml</excludeFilterFile>
                    <effort>Max</effort>
                    <threshold>Max</threshold>
                    <failOnError>true</failOnError>
                    <includeTests>false</includeTests>
                </configuration>
                <executions>
                    <!--
                    Ensures that FindBugs inspects source code when project is compiled.
                -->
                    <execution>
                        <id>analyze-compile</id>
                        <phase>compile</phase>
                        <goals>
                            <goal>check</goal>
                        </goals>
                    </execution>
                </executions>
            </plugin>
        </plugins>

    </build>

    <profiles>
        <profile>
            <id>surefire-failsafe</id>
            <activation>
                <jdk>(1.8,)</jdk>
            </activation>
            <build>
                <plugins>
                    <plugin>
                        <groupId>org.apache.maven.plugins</groupId>
                        <artifactId>maven-surefire-plugin</artifactId>
                        <configuration>
                            <argLine>
                                --add-opens java.base/java.lang=ALL-UNNAMED
                            </argLine>
                        </configuration>
                    </plugin>
                    <plugin>
                        <groupId>org.apache.maven.plugins</groupId>
                        <artifactId>maven-failsafe-plugin</artifactId>
                        <configuration>
                            <argLine>
                                --add-opens java.security.jgss/sun.security.krb5=ALL-UNNAMED
                            </argLine>
                        </configuration>
                    </plugin>
                </plugins>
            </build>
        </profile>
    </profiles>
</project><|MERGE_RESOLUTION|>--- conflicted
+++ resolved
@@ -83,11 +83,7 @@
         <proto-google-common-protos.version>2.22.1</proto-google-common-protos.version>
         <protoc.jar.maven.plugin.version>3.11.4</protoc.jar.maven.plugin.version>
         <okio.version>3.4.0</okio.version>
-<<<<<<< HEAD
         <wire.version>4.9.7</wire.version>
-=======
-        <wire.version>4.8.0</wire.version>
->>>>>>> 744b081f
         <swagger.version>2.1.10</swagger.version>
         <io.confluent.schema-registry.version>7.3.8-0</io.confluent.schema-registry.version>
         <commons.compress.version>1.21</commons.compress.version>
