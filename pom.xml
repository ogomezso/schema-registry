<project xmlns:xsi="http://www.w3.org/2001/XMLSchema-instance"
         xmlns="http://maven.apache.org/POM/4.0.0"
         xsi:schemaLocation="http://maven.apache.org/POM/4.0.0 http://maven.apache.org/maven-v4_0_0.xsd">

    <modelVersion>4.0.0</modelVersion>

    <parent>
        <groupId>io.confluent</groupId>
        <artifactId>rest-utils-parent</artifactId>
        <version>[7.1.0-0, 7.1.1-0)</version>
    </parent>

    <artifactId>kafka-schema-registry-parent</artifactId>
    <packaging>pom</packaging>
    <name>kafka-schema-registry-parent</name>
    <version>7.1.0-0</version>
    <organization>
        <name>Confluent, Inc.</name>
        <url>http://confluent.io</url>
    </organization>
    <url>http://confluent.io</url>
    <description>
        Schema Registry provides a RESTful interface for storing and retrieving versioned Avro
        schemas for use with Kafka.
    </description>

    <licenses>
        <license>
            <name>Confluent Community License</name>
            <url>http://www.confluent.io/confluent-community-license</url>
            <distribution>repo</distribution>
        </license>
        <license>
            <name>Apache License 2.0</name>
            <url>http://www.apache.org/licenses/LICENSE-2.0.html</url>
            <distribution>repo</distribution>
        </license>
    </licenses>

    <scm>
        <connection>scm:git:git://github.com/confluentinc/schema-registry.git</connection>
        <developerConnection>scm:git:git@github.com:confluentinc/schema-registry.git</developerConnection>
        <url>https://github.com/confluentinc/schema-registry</url>
        <tag>HEAD</tag>
    </scm>

    <modules>
        <module>core</module>
        <module>client</module>
        <module>schema-serializer</module>
        <module>avro-serializer</module>
        <module>json-serializer</module>
        <module>avro-data</module>
        <module>avro-converter</module>
        <module>package-schema-registry</module>
        <module>package-kafka-serde-tools</module>
        <module>maven-plugin</module>
        <module>avro-serde</module>
        <module>client-console-scripts</module>
        <module>schema-registry-console-scripts</module>
        <module>protobuf-converter</module>
        <module>protobuf-provider</module>
        <module>protobuf-serializer</module>
        <module>protobuf-serde</module>
        <module>protobuf-types</module>
        <module>json-schema-converter</module>
        <module>json-schema-provider</module>
        <module>json-schema-serializer</module>
        <module>json-schema-serde</module>
        <module>benchmark</module>
    </modules>

    <properties>
        <apache.directory.server.version>2.0.0-M22</apache.directory.server.version>
        <apache.directory.api.version>1.0.0-M33</apache.directory.api.version>
        <exec-maven-plugin.version>1.2.1</exec-maven-plugin.version>
        <podam.version>6.0.2.RELEASE</podam.version>
        <checkstyle.suppressions.location>checkstyle/suppressions.xml</checkstyle.suppressions.location>
        <kafka.connect.maven.plugin.version>0.11.1</kafka.connect.maven.plugin.version>
        <kotlin.version>1.4.21</kotlin.version>
        <json-schema.version>1.12.2</json-schema.version>
        <proto-google-common-protos.version>2.5.1</proto-google-common-protos.version>
        <protoc.jar.maven.plugin.version>3.11.4</protoc.jar.maven.plugin.version>
<<<<<<< HEAD
        <wire.version>4.0.0</wire.version>
        <swagger.version>2.1.10</swagger.version>
        <io.confluent.schema-registry.version>7.1.0-0</io.confluent.schema-registry.version>
=======
        <okio.version>3.0.0</okio.version>
        <wire.version>4.3.0</wire.version>
        <swagger.version>1.6.2</swagger.version>
        <io.confluent.schema-registry.version>7.0.2-0</io.confluent.schema-registry.version>
>>>>>>> f4b73ff8
        <commons.compress.version>1.21</commons.compress.version>
    </properties>

    <repositories>
        <repository>
            <id>confluent</id>
            <name>Confluent</name>
            <url>https://packages.confluent.io/maven/</url>
        </repository>
        <repository>
            <id>jitpack.io</id>
            <url>https://jitpack.io</url>
        </repository>
    </repositories>

    <dependencyManagement>
        <dependencies>
            <dependency>
                <groupId>org.apache.avro</groupId>
                <artifactId>avro</artifactId>
                <version>${avro.version}</version>
            </dependency>
            <dependency>
                <groupId>org.apache.commons</groupId>
                <artifactId>commons-compress</artifactId>
                <version>${commons.compress.version}</version>
            </dependency>
            <dependency>
                <groupId>com.google.guava</groupId>
                <artifactId>guava</artifactId>
                <version>${guava.version}</version>
            </dependency>
            <dependency>
                <groupId>com.google.protobuf</groupId>
                <artifactId>protobuf-java</artifactId>
                <version>${protobuf.version}</version>
            </dependency>
            <dependency>
                <groupId>com.google.protobuf</groupId>
                <artifactId>protobuf-java-util</artifactId>
                <version>${protobuf.version}</version>
            </dependency>
            <dependency>
                <groupId>com.google.api.grpc</groupId>
                <artifactId>proto-google-common-protos</artifactId>
                <version>${proto-google-common-protos.version}</version>
            </dependency>
            <dependency>
                <groupId>com.squareup.wire</groupId>
                <artifactId>wire-schema-jvm</artifactId>
                <version>${wire.version}</version>
                <exclusions>
                    <exclusion>
                        <groupId>org.jetbrains.kotlin</groupId>
                        <artifactId>kotlin-stdlib</artifactId>
                    </exclusion>
                </exclusions>
            </dependency>
            <dependency>
                <groupId>com.squareup.wire</groupId>
                <artifactId>wire-runtime-jvm</artifactId>
                <version>${wire.version}</version>
                <exclusions>
                    <exclusion>
                        <groupId>org.jetbrains.kotlin</groupId>
                        <artifactId>kotlin-stdlib</artifactId>
                    </exclusion>
                </exclusions>
            </dependency>
            <dependency>
                <groupId>com.squareup.okio</groupId>
                <artifactId>okio-jvm</artifactId>
                <version>${okio.version}</version>
            </dependency>
            <dependency>
                <groupId>com.fasterxml.jackson.datatype</groupId>
                <artifactId>jackson-datatype-guava</artifactId>
                <version>${jackson.version}</version>
            </dependency>
            <dependency>
                <groupId>com.fasterxml.jackson.datatype</groupId>
                <artifactId>jackson-datatype-jdk8</artifactId>
                <version>${jackson.version}</version>
            </dependency>
            <dependency>
                <groupId>com.fasterxml.jackson.datatype</groupId>
                <artifactId>jackson-datatype-joda</artifactId>
                <version>${jackson.version}</version>
            </dependency>
            <dependency>
                <groupId>com.fasterxml.jackson.datatype</groupId>
                <artifactId>jackson-datatype-jsr310</artifactId>
                <version>${jackson.version}</version>
            </dependency>
            <dependency>
                <groupId>com.fasterxml.jackson.module</groupId>
                <artifactId>jackson-module-parameter-names</artifactId>
                <version>${jackson.version}</version>
            </dependency>
            <dependency>
                <groupId>com.github.everit-org.json-schema</groupId>
                <artifactId>org.everit.json.schema</artifactId>
                <version>${json-schema.version}</version>
            </dependency>
            <dependency>
                <groupId>com.kjetland</groupId>
                <artifactId>mbknor-jackson-jsonschema_${kafka.scala.version}</artifactId>
                <version>${mbknor-jackson-jsonschema.version}</version>
                <exclusions>
                    <exclusion>
                        <groupId>org.jetbrains.kotlin</groupId>
                        <artifactId>kotlin-stdlib</artifactId>
                    </exclusion>
                </exclusions>
            </dependency>
            <dependency>
                <groupId>org.jetbrains.kotlin</groupId>
                <artifactId>kotlin-stdlib</artifactId>
                <version>${kotlin.version}</version>
            </dependency>
            <dependency>
                <groupId>uk.co.jemos.podam</groupId>
                <artifactId>podam</artifactId>
                <version>${podam.version}</version>
            </dependency>
            <dependency>
                <groupId>io.swagger.core.v3</groupId>
                <artifactId>swagger-annotations</artifactId>
                <version>${swagger.version}</version>
            </dependency>
            <dependency>
                <groupId>io.swagger.core.v3</groupId>
                <artifactId>swagger-core</artifactId>
                <version>${swagger.version}</version>
                <exclusions>
                    <exclusion>
                        <groupId>javax.validation</groupId>
                        <artifactId>validation-api</artifactId>
                    </exclusion>
                    <exclusion>
                        <groupId>com.google.guava</groupId>
                        <artifactId>guava</artifactId>
                    </exclusion>
                </exclusions>
            </dependency>

            <!--children-->
            <dependency>
                <groupId>io.confluent</groupId>
                <artifactId>kafka-avro-serializer</artifactId>
                <version>${io.confluent.schema-registry.version}</version>
            </dependency>
            <dependency>
                <groupId>io.confluent</groupId>
                <artifactId>kafka-json-serializer</artifactId>
                <version>${io.confluent.schema-registry.version}</version>
            </dependency>
            <dependency>
                <groupId>io.confluent</groupId>
                <artifactId>kafka-connect-avro-data</artifactId>
                <version>${io.confluent.schema-registry.version}</version>
            </dependency>
            <dependency>
                <groupId>io.confluent</groupId>
                <artifactId>kafka-connect-avro-converter</artifactId>
                <version>${io.confluent.schema-registry.version}</version>
            </dependency>
            <dependency>
                <groupId>io.confluent</groupId>
                <artifactId>kafka-schema-serializer</artifactId>
                <version>${io.confluent.schema-registry.version}</version>
            </dependency>
            <dependency>
                <groupId>io.confluent</groupId>
                <artifactId>kafka-schema-registry-client</artifactId>
                <version>${io.confluent.schema-registry.version}</version>
            </dependency>
            <dependency>
                <groupId>io.confluent</groupId>
                <artifactId>kafka-schema-registry</artifactId>
                <version>${io.confluent.schema-registry.version}</version>
            </dependency>
            <dependency>
                <groupId>io.confluent</groupId>
                <artifactId>kafka-schema-registry</artifactId>
                <version>${io.confluent.schema-registry.version}</version>
                <type>test-jar</type>
            </dependency>
            <dependency>
                <groupId>io.confluent</groupId>
                <artifactId>kafka-streams-avro-serde</artifactId>
                <version>${io.confluent.schema-registry.version}</version>
            </dependency>
            <dependency>
                <groupId>io.confluent</groupId>
                <artifactId>kafka-connect-protobuf-converter</artifactId>
                <version>${io.confluent.schema-registry.version}</version>
            </dependency>
            <dependency>
                <groupId>io.confluent</groupId>
                <artifactId>kafka-protobuf-provider</artifactId>
                <version>${io.confluent.schema-registry.version}</version>
            </dependency>
            <dependency>
                <groupId>io.confluent</groupId>
                <artifactId>kafka-protobuf-serializer</artifactId>
                <version>${io.confluent.schema-registry.version}</version>
            </dependency>
            <dependency>
                <groupId>io.confluent</groupId>
                <artifactId>kafka-protobuf-serializer</artifactId>
                <version>${io.confluent.schema-registry.version}</version>
                <type>test-jar</type>
            </dependency>
            <dependency>
                <groupId>io.confluent</groupId>
                <artifactId>kafka-streams-protobuf-serde</artifactId>
                <version>${io.confluent.schema-registry.version}</version>
            </dependency>
            <dependency>
                <groupId>io.confluent</groupId>
                <artifactId>kafka-protobuf-types</artifactId>
                <version>${project.version}</version>
            </dependency>
            <dependency>
                <groupId>io.confluent</groupId>
                <artifactId>kafka-connect-json-schema-converter</artifactId>
                <version>${io.confluent.schema-registry.version}</version>
            </dependency>
            <dependency>
                <groupId>io.confluent</groupId>
                <artifactId>kafka-json-schema-provider</artifactId>
                <version>${io.confluent.schema-registry.version}</version>
            </dependency>
            <dependency>
                <groupId>io.confluent</groupId>
                <artifactId>kafka-json-schema-serializer</artifactId>
                <version>${io.confluent.schema-registry.version}</version>
            </dependency>
            <dependency>
                <groupId>io.confluent</groupId>
                <artifactId>kafka-streams-json-schema-serde</artifactId>
                <version>${io.confluent.schema-registry.version}</version>
            </dependency>
            <dependency>
                <groupId>jakarta.ws.rs</groupId>
                <artifactId>jakarta.ws.rs-api</artifactId>
                <version>2.1.6</version>
            </dependency>
            <dependency>
                <groupId>javax.xml.ws</groupId>
                <artifactId>jaxws-api</artifactId>
                <version>2.3.0</version>
            </dependency>
        </dependencies>
    </dependencyManagement>

    <build>
        <pluginManagement>
            <plugins>
                <plugin>
                    <groupId>io.confluent</groupId>
                    <artifactId>kafka-connect-maven-plugin</artifactId>
                    <version>${kafka.connect.maven.plugin.version}</version>
                    <configuration>
                        <documentationUrl>https://docs.confluent.io/${io.confluent.schema-registry.version}/schema-registry/docs/connect.html</documentationUrl>
                        <sourceUrl>https://github.com/confluentinc/schema-registry</sourceUrl>
                        
                        <supportProviderName>${project.organization.name}</supportProviderName>
                        <supportSummary>Confluent supports the Avro Converter alongside community members as part of its Confluent Platform offering.</supportSummary>
                        <supportUrl>https://docs.confluent.io/current/</supportUrl>
                        <supportLogo>logos/confluent.png</supportLogo>
                        
                        <ownerUsername>confluentinc</ownerUsername>
                        <ownerType>organization</ownerType>
                        <ownerName>${project.organization.name}</ownerName>
                        <ownerUrl>https://confluent.io/</ownerUrl>
                        <ownerLogo>logos/confluent.png</ownerLogo>
                    </configuration>
                </plugin>
                <plugin>
                    <groupId>org.apache.avro</groupId>
                    <artifactId>avro-maven-plugin</artifactId>
                    <version>${avro.version}</version>
                </plugin>
                <plugin>
                    <groupId>org.codehaus.mojo</groupId>
                    <artifactId>exec-maven-plugin</artifactId>
                    <version>${exec-maven-plugin.version}</version>
                </plugin>
                <plugin>
                    <groupId>com.github.os72</groupId>
                    <artifactId>protoc-jar-maven-plugin</artifactId>
                    <version>${protoc.jar.maven.plugin.version}</version>
                    <executions>
                        <execution>
                            <phase>generate-test-sources</phase>
                            <goals>
                                <goal>run</goal>
                            </goals>
                            <configuration>
                                <protocArtifact>com.google.protobuf:protoc:${protobuf.version}</protocArtifact>
                                <protocVersion>${protobuf.version}</protocVersion>
                                <includeStdTypes>true</includeStdTypes>
                                <includeMavenTypes>direct</includeMavenTypes>
                                <addSources>none</addSources>
                                <outputDirectory>src/test/java</outputDirectory>
                                <inputDirectories>
                                    <include>src/test/proto</include>
                                </inputDirectories>
                            </configuration>
                        </execution>
                    </executions>
                </plugin>
            </plugins>
        </pluginManagement>
        <plugins>
            <plugin>
                <groupId>org.codehaus.mojo</groupId>
                <artifactId>exec-maven-plugin</artifactId>
                <executions>
                    <execution>
                        <goals>
                            <goal>java</goal>
                        </goals>
                    </execution>
                </executions>
            </plugin>
            <plugin>
                <groupId>com.github.spotbugs</groupId>
                <artifactId>spotbugs-maven-plugin</artifactId>
                <version>${spotbugs.maven.plugin.version}</version>
                <configuration>
                    <xmlOutput>true</xmlOutput>
                    <excludeFilterFile>findbugs/findbugs-exclude.xml</excludeFilterFile>
                    <effort>Max</effort>
                    <threshold>Max</threshold>
                    <failOnError>true</failOnError>
                    <includeTests>false</includeTests>
                </configuration>
                <executions>
                    <!--
                    Ensures that FindBugs inspects source code when project is compiled.
                -->
                    <execution>
                        <id>analyze-compile</id>
                        <phase>compile</phase>
                        <goals>
                            <goal>check</goal>
                        </goals>
                    </execution>
                </executions>
            </plugin>
        </plugins>

    </build>
</project><|MERGE_RESOLUTION|>--- conflicted
+++ resolved
@@ -81,16 +81,10 @@
         <json-schema.version>1.12.2</json-schema.version>
         <proto-google-common-protos.version>2.5.1</proto-google-common-protos.version>
         <protoc.jar.maven.plugin.version>3.11.4</protoc.jar.maven.plugin.version>
-<<<<<<< HEAD
-        <wire.version>4.0.0</wire.version>
+        <okio.version>3.0.0</okio.version>
+        <wire.version>4.3.0</wire.version>
         <swagger.version>2.1.10</swagger.version>
         <io.confluent.schema-registry.version>7.1.0-0</io.confluent.schema-registry.version>
-=======
-        <okio.version>3.0.0</okio.version>
-        <wire.version>4.3.0</wire.version>
-        <swagger.version>1.6.2</swagger.version>
-        <io.confluent.schema-registry.version>7.0.2-0</io.confluent.schema-registry.version>
->>>>>>> f4b73ff8
         <commons.compress.version>1.21</commons.compress.version>
     </properties>
 
