--- conflicted
+++ resolved
@@ -108,11 +108,7 @@
         <commons.compress.version>1.26.1</commons.compress.version>
         <commons.lang3.version>3.12.0</commons.lang3.version>
         <bouncycastle.jdk18.version>1.77</bouncycastle.jdk18.version>
-<<<<<<< HEAD
-=======
-        <jackson.version>2.16.2</jackson.version>
         <commons.validator.version>1.7</commons.validator.version>
->>>>>>> 9b6ab7bd
     </properties>
 
     <repositories>
