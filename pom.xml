<project xmlns:xsi="http://www.w3.org/2001/XMLSchema-instance"
         xmlns="http://maven.apache.org/POM/4.0.0"
         xsi:schemaLocation="http://maven.apache.org/POM/4.0.0 http://maven.apache.org/maven-v4_0_0.xsd">

    <modelVersion>4.0.0</modelVersion>

    <parent>
        <groupId>io.confluent</groupId>
        <artifactId>rest-utils-parent</artifactId>
        <version>[7.4.1-0, 7.4.2-0)</version>
    </parent>

    <artifactId>kafka-schema-registry-parent</artifactId>
    <packaging>pom</packaging>
    <name>kafka-schema-registry-parent</name>
    <version>7.4.1-0</version>
    <organization>
        <name>Confluent, Inc.</name>
        <url>http://confluent.io</url>
    </organization>
    <url>http://confluent.io</url>
    <description>
        Schema Registry provides a RESTful interface for storing and retrieving versioned Avro
        schemas for use with Kafka.
    </description>

    <licenses>
        <license>
            <name>Confluent Community License</name>
            <url>http://www.confluent.io/confluent-community-license</url>
            <distribution>repo</distribution>
        </license>
        <license>
            <name>Apache License 2.0</name>
            <url>http://www.apache.org/licenses/LICENSE-2.0.html</url>
            <distribution>repo</distribution>
        </license>
    </licenses>

    <scm>
        <connection>scm:git:git://github.com/confluentinc/schema-registry.git</connection>
        <developerConnection>scm:git:git@github.com:confluentinc/schema-registry.git</developerConnection>
        <url>https://github.com/confluentinc/schema-registry</url>
        <tag>HEAD</tag>
    </scm>

    <modules>
        <module>core</module>
        <module>client</module>
        <module>schema-serializer</module>
        <module>schema-rules</module>
        <module>avro-serializer</module>
        <module>json-serializer</module>
        <module>schema-converter</module>
        <module>avro-data</module>
        <module>avro-converter</module>
        <module>package-schema-registry</module>
        <module>package-kafka-serde-tools</module>
        <module>maven-plugin</module>
        <module>avro-serde</module>
        <module>client-console-scripts</module>
        <module>schema-registry-console-scripts</module>
        <module>protobuf-converter</module>
        <module>protobuf-provider</module>
        <module>protobuf-serializer</module>
        <module>protobuf-serde</module>
        <module>protobuf-types</module>
        <module>json-schema-converter</module>
        <module>json-schema-provider</module>
        <module>json-schema-serializer</module>
        <module>json-schema-serde</module>
        <module>client-encryption</module>
        <module>client-encryption-aws</module>
        <module>client-encryption-azure</module>
        <module>client-encryption-gcp</module>
        <module>client-encryption-hcvault</module>
        <module>benchmark</module>
    </modules>

    <properties>
        <apache.directory.server.version>2.0.0-M22</apache.directory.server.version>
        <apache.directory.api.version>1.0.0-M33</apache.directory.api.version>
        <exec-maven-plugin.version>1.2.1</exec-maven-plugin.version>
        <podam.version>7.2.11.RELEASE</podam.version>
        <checkstyle.suppressions.location>checkstyle/suppressions.xml</checkstyle.suppressions.location>
        <kafka.connect.maven.plugin.version>0.11.1</kafka.connect.maven.plugin.version>
        <kotlin.version>1.6.0</kotlin.version>
<<<<<<< HEAD
        <json-schema.version>1.14.2</json-schema.version>
=======
        <antlr.version>4.11.1</antlr.version>
        <cel-version>0.3.12</cel-version>
        <google.api-client.version>1.35.2</google.api-client.version>
        <jsonata-version>2.4.1</jsonata-version>
        <json-schema.version>1.14.1</json-schema.version>
        <kcache.version>4.0.11</kcache.version>
>>>>>>> dcd0dd3a
        <proto-google-common-protos.version>2.5.1</proto-google-common-protos.version>
        <protoc.jar.maven.plugin.version>3.11.4</protoc.jar.maven.plugin.version>
        <okio.version>3.0.0</okio.version>
        <tink.version>1.9.0</tink.version>
        <tink.kms.version>1.8.0</tink.kms.version>
        <wire.version>4.4.3</wire.version>
        <swagger.version>2.1.10</swagger.version>
        <io.confluent.schema-registry.version>7.4.1-0</io.confluent.schema-registry.version>
        <commons.compress.version>1.21</commons.compress.version>
        <commons.lang3.version>3.12.0</commons.lang3.version>
    </properties>

    <repositories>
        <repository>
            <id>confluent</id>
            <name>Confluent</name>
            <url>https://packages.confluent.io/maven/</url>
        </repository>
        <repository>
            <id>jitpack.io</id>
            <url>https://jitpack.io</url>
        </repository>
    </repositories>

    <dependencyManagement>
        <dependencies>
            <dependency>
                <groupId>io.kcache</groupId>
                <artifactId>kcache</artifactId>
                <version>${kcache.version}</version>
            </dependency>
            <dependency>
                <groupId>org.apache.avro</groupId>
                <artifactId>avro</artifactId>
                <version>${avro.version}</version>
            </dependency>
            <dependency>
                <groupId>com.google.code.gson</groupId>
                <artifactId>gson</artifactId>
                <version>${gson.version}</version>
            </dependency>
            <dependency>
                <groupId>org.apache.commons</groupId>
                <artifactId>commons-compress</artifactId>
                <version>${commons.compress.version}</version>
            </dependency>
            <dependency>
                <groupId>org.apache.commons</groupId>
                <artifactId>commons-lang3</artifactId>
                <version>${commons.lang3.version}</version>
            </dependency>
            <dependency>
                <groupId>com.google.guava</groupId>
                <artifactId>guava</artifactId>
                <version>${guava.version}</version>
            </dependency>
            <dependency>
                <groupId>com.google.protobuf</groupId>
                <artifactId>protobuf-java</artifactId>
                <version>${protobuf.version}</version>
            </dependency>
            <dependency>
                <groupId>com.google.protobuf</groupId>
                <artifactId>protobuf-java-util</artifactId>
                <version>${protobuf.version}</version>
            </dependency>
            <dependency>
                <groupId>com.google.api.grpc</groupId>
                <artifactId>proto-google-common-protos</artifactId>
                <version>${proto-google-common-protos.version}</version>
            </dependency>
            <dependency>
                <groupId>com.squareup.wire</groupId>
                <artifactId>wire-schema-jvm</artifactId>
                <version>${wire.version}</version>
                <exclusions>
                    <exclusion>
                        <groupId>org.jetbrains.kotlin</groupId>
                        <artifactId>kotlin-stdlib</artifactId>
                    </exclusion>
                </exclusions>
            </dependency>
            <dependency>
                <groupId>com.squareup.wire</groupId>
                <artifactId>wire-runtime-jvm</artifactId>
                <version>${wire.version}</version>
                <exclusions>
                    <exclusion>
                        <groupId>org.jetbrains.kotlin</groupId>
                        <artifactId>kotlin-stdlib</artifactId>
                    </exclusion>
                </exclusions>
            </dependency>
            <dependency>
                <groupId>com.squareup.okio</groupId>
                <artifactId>okio-jvm</artifactId>
                <version>${okio.version}</version>
            </dependency>
            <dependency>
                <groupId>com.fasterxml.jackson.datatype</groupId>
                <artifactId>jackson-datatype-guava</artifactId>
                <version>${jackson.version}</version>
            </dependency>
            <dependency>
                <groupId>com.fasterxml.jackson.datatype</groupId>
                <artifactId>jackson-datatype-jdk8</artifactId>
                <version>${jackson.version}</version>
            </dependency>
            <dependency>
                <groupId>com.fasterxml.jackson.datatype</groupId>
                <artifactId>jackson-datatype-joda</artifactId>
                <version>${jackson.version}</version>
            </dependency>
            <dependency>
                <groupId>com.fasterxml.jackson.datatype</groupId>
                <artifactId>jackson-datatype-jsr310</artifactId>
                <version>${jackson.version}</version>
            </dependency>
            <dependency>
                <groupId>com.fasterxml.jackson.module</groupId>
                <artifactId>jackson-module-parameter-names</artifactId>
                <version>${jackson.version}</version>
            </dependency>
            <dependency>
                <groupId>com.hubspot.jackson</groupId>
                <artifactId>jackson-datatype-protobuf</artifactId>
                <version>0.9.13</version>
            </dependency>
            <dependency>
                <groupId>com.github.erosb</groupId>
                <artifactId>everit-json-schema</artifactId>
                <version>${json-schema.version}</version>
            </dependency>
            <dependency>
                <groupId>com.kjetland</groupId>
                <artifactId>mbknor-jackson-jsonschema_${kafka.scala.version}</artifactId>
                <version>${mbknor-jackson-jsonschema.version}</version>
                <exclusions>
                    <exclusion>
                        <groupId>org.jetbrains.kotlin</groupId>
                        <artifactId>kotlin-stdlib</artifactId>
                    </exclusion>
                </exclusions>
            </dependency>
            <dependency>
                <groupId>org.antlr</groupId>
                <artifactId>antlr4-runtime</artifactId>
                <version>${antlr.version}</version>
            </dependency>
            <dependency>
                <groupId>com.azure</groupId>
                <artifactId>azure-core</artifactId>
                <version>1.38.0</version>
            </dependency>
            <!-- Updating azure-identity from 1.7.3. to 1.8.2 per rayokota suggestion
                 this does not resolve CVE-2023-1370, and pin of msal4j is still required
                 after updating azure-identity (when new version is available)
                 please check if the pin of msal4j can be removed -->
            <dependency>
                <groupId>com.azure</groupId>
                <artifactId>azure-identity</artifactId>
                <version>1.8.2</version>
            </dependency>
            <dependency>
                <groupId>com.azure</groupId>
                <artifactId>azure-security-keyvault-keys</artifactId>
                <version>4.6.1</version>
            </dependency>
            <!-- subdependency of azure-identity, security hygiene fix for CVE-2023-1370
                 updated mslal4j brings updated nimbus that does not ship vulnerable json-smart -->
            <dependency>
                <groupId>com.microsoft.azure</groupId>
                <artifactId>msal4j</artifactId>
                <version>1.13.8</version>
            </dependency>
            <dependency>
                <groupId>com.bettercloud</groupId>
                <artifactId>vault-java-driver</artifactId>
                <version>5.1.0</version>
            </dependency>
            <dependency>
                <groupId>com.google.crypto.tink</groupId>
                <artifactId>tink</artifactId>
                <version>${tink.version}</version>
            </dependency>
            <dependency>
                <groupId>com.google.crypto.tink</groupId>
                <artifactId>tink-awskms</artifactId>
                <version>${tink.kms.version}</version>
            </dependency>
            <dependency>
                <groupId>com.google.crypto.tink</groupId>
                <artifactId>tink-gcpkms</artifactId>
                <version>${tink.kms.version}</version>
            </dependency>
            <dependency>
                <groupId>com.google.api-client</groupId>
                <artifactId>google-api-client</artifactId>
                <version>${google.api-client.version}</version>
            </dependency>
            <dependency>
                <groupId>org.projectnessie.cel</groupId>
                <artifactId>cel-bom</artifactId>
                <version>${cel-version}</version>
                <type>pom</type>
                <scope>import</scope>
            </dependency>
            <dependency>
                <groupId>com.ibm.jsonata4java</groupId>
                <artifactId>JSONata4Java</artifactId>
                <version>${jsonata-version}</version>
            </dependency>
            <dependency>
                <groupId>org.jetbrains.kotlin</groupId>
                <artifactId>kotlin-stdlib</artifactId>
                <version>${kotlin.version}</version>
            </dependency>
            <dependency>
                <groupId>uk.co.jemos.podam</groupId>
                <artifactId>podam</artifactId>
                <version>${podam.version}</version>
            </dependency>
            <dependency>
                <groupId>io.swagger.core.v3</groupId>
                <artifactId>swagger-annotations</artifactId>
                <version>${swagger.version}</version>
            </dependency>
            <dependency>
                <groupId>io.swagger.core.v3</groupId>
                <artifactId>swagger-core</artifactId>
                <version>${swagger.version}</version>
                <exclusions>
                    <exclusion>
                        <groupId>javax.validation</groupId>
                        <artifactId>validation-api</artifactId>
                    </exclusion>
                    <exclusion>
                        <groupId>com.google.guava</groupId>
                        <artifactId>guava</artifactId>
                    </exclusion>
                </exclusions>
            </dependency>

            <!--children-->
            <dependency>
                <groupId>io.confluent</groupId>
                <artifactId>kafka-avro-serializer</artifactId>
                <version>${io.confluent.schema-registry.version}</version>
            </dependency>
            <dependency>
                <groupId>io.confluent</groupId>
                <artifactId>kafka-json-serializer</artifactId>
                <version>${io.confluent.schema-registry.version}</version>
            </dependency>
            <dependency>
                <groupId>io.confluent</groupId>
                <artifactId>kafka-connect-avro-data</artifactId>
                <version>${io.confluent.schema-registry.version}</version>
            </dependency>
            <dependency>
                <groupId>io.confluent</groupId>
                <artifactId>kafka-connect-avro-converter</artifactId>
                <version>${io.confluent.schema-registry.version}</version>
            </dependency>
            <dependency>
                <groupId>io.confluent</groupId>
                <artifactId>kafka-schema-serializer</artifactId>
                <version>${io.confluent.schema-registry.version}</version>
            </dependency>
            <dependency>
                <groupId>io.confluent</groupId>
                <artifactId>kafka-schema-registry-client</artifactId>
                <version>${io.confluent.schema-registry.version}</version>
            </dependency>
            <dependency>
                <groupId>io.confluent</groupId>
                <artifactId>kafka-schema-registry</artifactId>
                <version>${io.confluent.schema-registry.version}</version>
            </dependency>
            <dependency>
                <groupId>io.confluent</groupId>
                <artifactId>kafka-schema-registry</artifactId>
                <version>${io.confluent.schema-registry.version}</version>
                <type>test-jar</type>
            </dependency>
            <dependency>
                <groupId>io.confluent</groupId>
                <artifactId>kafka-streams-avro-serde</artifactId>
                <version>${io.confluent.schema-registry.version}</version>
            </dependency>
            <dependency>
                <groupId>io.confluent</groupId>
                <artifactId>kafka-connect-protobuf-converter</artifactId>
                <version>${io.confluent.schema-registry.version}</version>
            </dependency>
            <dependency>
                <groupId>io.confluent</groupId>
                <artifactId>kafka-protobuf-provider</artifactId>
                <version>${io.confluent.schema-registry.version}</version>
            </dependency>
            <dependency>
                <groupId>io.confluent</groupId>
                <artifactId>kafka-protobuf-serializer</artifactId>
                <version>${io.confluent.schema-registry.version}</version>
            </dependency>
            <dependency>
                <groupId>io.confluent</groupId>
                <artifactId>kafka-protobuf-serializer</artifactId>
                <version>${io.confluent.schema-registry.version}</version>
                <type>test-jar</type>
            </dependency>
            <dependency>
                <groupId>io.confluent</groupId>
                <artifactId>kafka-streams-protobuf-serde</artifactId>
                <version>${io.confluent.schema-registry.version}</version>
            </dependency>
            <dependency>
                <groupId>io.confluent</groupId>
                <artifactId>kafka-protobuf-types</artifactId>
                <version>${project.version}</version>
            </dependency>
            <dependency>
                <groupId>io.confluent</groupId>
                <artifactId>kafka-connect-json-schema-converter</artifactId>
                <version>${io.confluent.schema-registry.version}</version>
            </dependency>
            <dependency>
                <groupId>io.confluent</groupId>
                <artifactId>kafka-json-schema-provider</artifactId>
                <version>${io.confluent.schema-registry.version}</version>
            </dependency>
            <dependency>
                <groupId>io.confluent</groupId>
                <artifactId>kafka-json-schema-serializer</artifactId>
                <version>${io.confluent.schema-registry.version}</version>
            </dependency>
            <dependency>
                <groupId>io.confluent</groupId>
                <artifactId>kafka-streams-json-schema-serde</artifactId>
                <version>${io.confluent.schema-registry.version}</version>
            </dependency>
            <dependency>
                <groupId>jakarta.ws.rs</groupId>
                <artifactId>jakarta.ws.rs-api</artifactId>
                <version>2.1.6</version>
            </dependency>
            <dependency>
                <groupId>javax.xml.ws</groupId>
                <artifactId>jaxws-api</artifactId>
                <version>2.3.0</version>
            </dependency>
        </dependencies>
    </dependencyManagement>

    <build>
        <pluginManagement>
            <plugins>
                <plugin>
                    <groupId>io.confluent</groupId>
                    <artifactId>kafka-connect-maven-plugin</artifactId>
                    <version>${kafka.connect.maven.plugin.version}</version>
                    <configuration>
                        <documentationUrl>https://docs.confluent.io/${io.confluent.schema-registry.version}/schema-registry/docs/connect.html</documentationUrl>
                        <sourceUrl>https://github.com/confluentinc/schema-registry</sourceUrl>
                        <supportProviderName>${project.organization.name}</supportProviderName>
                        <supportSummary>Confluent supports the Avro Converter alongside community members as part of its Confluent Platform offering.</supportSummary>
                        <supportUrl>https://docs.confluent.io/current/</supportUrl>
                        <supportLogo>logos/confluent.png</supportLogo>
                        <ownerUsername>confluentinc</ownerUsername>
                        <ownerType>organization</ownerType>
                        <ownerName>${project.organization.name}</ownerName>
                        <ownerUrl>https://confluent.io/</ownerUrl>
                        <ownerLogo>logos/confluent.png</ownerLogo>
                    </configuration>
                </plugin>
                <plugin>
                    <groupId>org.apache.avro</groupId>
                    <artifactId>avro-maven-plugin</artifactId>
                    <version>${avro.version}</version>
                </plugin>
                <plugin>
                    <groupId>org.codehaus.mojo</groupId>
                    <artifactId>exec-maven-plugin</artifactId>
                    <version>${exec-maven-plugin.version}</version>
                </plugin>
                <plugin>
                    <groupId>com.github.os72</groupId>
                    <artifactId>protoc-jar-maven-plugin</artifactId>
                    <version>${protoc.jar.maven.plugin.version}</version>
                    <executions>
                        <execution>
                            <phase>generate-test-sources</phase>
                            <goals>
                                <goal>run</goal>
                            </goals>
                            <configuration>
                                <protocArtifact>com.google.protobuf:protoc:${protobuf.version}</protocArtifact>
                                <protocVersion>${protobuf.version}</protocVersion>
                                <includeStdTypes>true</includeStdTypes>
                                <includeMavenTypes>direct</includeMavenTypes>
                                <addSources>none</addSources>
                                <outputDirectory>src/test/java</outputDirectory>
                                <inputDirectories>
                                    <include>src/test/proto</include>
                                </inputDirectories>
                            </configuration>
                        </execution>
                    </executions>
                </plugin>
            </plugins>
        </pluginManagement>
        <plugins>
            <plugin>
                <groupId>org.codehaus.mojo</groupId>
                <artifactId>exec-maven-plugin</artifactId>
                <executions>
                    <execution>
                        <goals>
                            <goal>java</goal>
                        </goals>
                    </execution>
                </executions>
            </plugin>
            <plugin>
                <groupId>com.github.spotbugs</groupId>
                <artifactId>spotbugs-maven-plugin</artifactId>
                <version>${spotbugs.maven.plugin.version}</version>
                <configuration>
                    <xmlOutput>true</xmlOutput>
                    <excludeFilterFile>findbugs/findbugs-exclude.xml</excludeFilterFile>
                    <effort>Max</effort>
                    <threshold>Max</threshold>
                    <failOnError>true</failOnError>
                    <includeTests>false</includeTests>
                </configuration>
                <executions>
                    <!--
                    Ensures that FindBugs inspects source code when project is compiled.
                -->
                    <execution>
                        <id>analyze-compile</id>
                        <phase>compile</phase>
                        <goals>
                            <goal>check</goal>
                        </goals>
                    </execution>
                </executions>
            </plugin>
        </plugins>

    </build>

    <profiles>
        <profile>
            <id>surefire-failsafe</id>
            <activation>
                <jdk>(1.8,)</jdk>
            </activation>
            <build>
                <plugins>
                    <plugin>
                        <groupId>org.apache.maven.plugins</groupId>
                        <artifactId>maven-surefire-plugin</artifactId>
                        <configuration>
                            <argLine>
                                --add-opens java.base/java.lang=ALL-UNNAMED
                            </argLine>
                        </configuration>
                    </plugin>
                    <plugin>
                        <groupId>org.apache.maven.plugins</groupId>
                        <artifactId>maven-failsafe-plugin</artifactId>
                        <configuration>
                            <argLine>
                                --add-opens java.security.jgss/sun.security.krb5=ALL-UNNAMED
                            </argLine>
                        </configuration>
                    </plugin>
                </plugins>
            </build>
        </profile>
    </profiles>
</project><|MERGE_RESOLUTION|>--- conflicted
+++ resolved
@@ -85,16 +85,12 @@
         <checkstyle.suppressions.location>checkstyle/suppressions.xml</checkstyle.suppressions.location>
         <kafka.connect.maven.plugin.version>0.11.1</kafka.connect.maven.plugin.version>
         <kotlin.version>1.6.0</kotlin.version>
-<<<<<<< HEAD
         <json-schema.version>1.14.2</json-schema.version>
-=======
         <antlr.version>4.11.1</antlr.version>
         <cel-version>0.3.12</cel-version>
         <google.api-client.version>1.35.2</google.api-client.version>
         <jsonata-version>2.4.1</jsonata-version>
-        <json-schema.version>1.14.1</json-schema.version>
         <kcache.version>4.0.11</kcache.version>
->>>>>>> dcd0dd3a
         <proto-google-common-protos.version>2.5.1</proto-google-common-protos.version>
         <protoc.jar.maven.plugin.version>3.11.4</protoc.jar.maven.plugin.version>
         <okio.version>3.0.0</okio.version>
