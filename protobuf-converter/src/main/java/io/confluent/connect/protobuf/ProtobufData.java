/*
 * Copyright 2020 Confluent Inc.
 *
 * Licensed under the Confluent Community License (the "License"); you may not use
 * this file except in compliance with the License.  You may obtain a copy of the
 * License at
 *
 * http://www.confluent.io/confluent-community-license
 *
 * Unless required by applicable law or agreed to in writing, software
 * distributed under the License is distributed on an "AS IS" BASIS, WITHOUT
 * WARRANTIES OF ANY KIND, either express or implied.  See the License for the
 * specific language governing permissions and limitations under the License.
 *
 */

package io.confluent.connect.protobuf;

import com.google.protobuf.BoolValue;
import com.google.protobuf.ByteString;
import com.google.protobuf.BytesValue;
import com.google.protobuf.Descriptors;
import com.google.protobuf.Descriptors.Descriptor;
import com.google.protobuf.Descriptors.EnumDescriptor;
import com.google.protobuf.Descriptors.EnumValueDescriptor;
import com.google.protobuf.Descriptors.FieldDescriptor;
import com.google.protobuf.Descriptors.OneofDescriptor;
import com.google.protobuf.DoubleValue;
import com.google.protobuf.DynamicMessage;
import com.google.protobuf.FloatValue;
import com.google.protobuf.Int32Value;
import com.google.protobuf.Int64Value;
import com.google.protobuf.Message;
import com.google.protobuf.StringValue;
import com.google.protobuf.util.Timestamps;
import io.confluent.kafka.schemaregistry.utils.BoundedConcurrentHashMap;
import io.confluent.protobuf.MetaProto;
import io.confluent.protobuf.MetaProto.Meta;
import io.confluent.protobuf.type.utils.DecimalUtils;
import java.io.UnsupportedEncodingException;
import java.net.URLEncoder;
import java.math.BigDecimal;
import java.time.LocalTime;
import java.util.Calendar;
import java.util.HashSet;
import java.util.LinkedHashMap;
import java.util.Set;
import java.util.TimeZone;
import java.util.regex.Pattern;
import org.apache.kafka.connect.data.Date;
import org.apache.kafka.connect.data.Decimal;
import org.apache.kafka.connect.data.Field;
import org.apache.kafka.connect.data.Schema;
import org.apache.kafka.connect.data.Schema.Type;
import org.apache.kafka.connect.data.SchemaAndValue;
import org.apache.kafka.connect.data.SchemaBuilder;
import org.apache.kafka.connect.data.Struct;
import org.apache.kafka.connect.data.Time;
import org.apache.kafka.connect.data.Timestamp;
import org.apache.kafka.connect.errors.DataException;

import java.nio.ByteBuffer;
import java.util.ArrayList;
import java.util.Collection;
import java.util.HashMap;
import java.util.List;
import java.util.Map;
import java.util.Objects;

import io.confluent.kafka.schemaregistry.protobuf.ProtobufSchema;
import io.confluent.kafka.schemaregistry.protobuf.dynamic.DynamicSchema;
import io.confluent.kafka.schemaregistry.protobuf.dynamic.EnumDefinition;
import io.confluent.kafka.schemaregistry.protobuf.dynamic.MessageDefinition;
import io.confluent.kafka.serializers.protobuf.ProtobufSchemaAndValue;

import static io.confluent.connect.protobuf.ProtobufDataConfig.SCHEMAS_CACHE_SIZE_CONFIG;
import static io.confluent.connect.protobuf.ProtobufDataConfig.SCHEMAS_CACHE_SIZE_DEFAULT;


public class ProtobufData {

  public static final String NAMESPACE = "io.confluent.connect.protobuf";

  public static final String DEFAULT_SCHEMA_NAME = "ConnectDefault";
  public static final String MAP_ENTRY_SUFFIX = ProtobufSchema.MAP_ENTRY_SUFFIX;  // Suffix used
  // by protoc
  public static final String KEY_FIELD = ProtobufSchema.KEY_FIELD;
  public static final String VALUE_FIELD = ProtobufSchema.VALUE_FIELD;

  public static final String PROTOBUF_TYPE_ENUM = NAMESPACE + ".Enum";
  public static final String PROTOBUF_TYPE_ENUM_PREFIX = PROTOBUF_TYPE_ENUM + ".";
  public static final String PROTOBUF_TYPE_UNION = NAMESPACE + ".Union";
  public static final String PROTOBUF_TYPE_UNION_PREFIX = PROTOBUF_TYPE_UNION + ".";
  public static final String PROTOBUF_TYPE_TAG = NAMESPACE + ".Tag";
  public static final String PROTOBUF_TYPE_PROP = NAMESPACE + ".Type";

  public static final String PROTOBUF_PRECISION_PROP = "precision";
  public static final String PROTOBUF_SCALE_PROP = "scale";
  public static final String PROTOBUF_DECIMAL_LOCATION = "confluent/type/decimal.proto";
  public static final String PROTOBUF_DECIMAL_TYPE = "confluent.type.Decimal";
  public static final String PROTOBUF_DATE_LOCATION = "google/type/date.proto";
  public static final String PROTOBUF_DATE_TYPE = "google.type.Date";
  public static final String PROTOBUF_TIME_LOCATION = "google/type/timeofday.proto";
  public static final String PROTOBUF_TIME_TYPE = "google.type.TimeOfDay";
  public static final String PROTOBUF_TIMESTAMP_LOCATION = "google/protobuf/timestamp.proto";
  public static final String PROTOBUF_TIMESTAMP_TYPE = "google.protobuf.Timestamp";

  public static final String PROTOBUF_WRAPPER_LOCATION = "google/protobuf/wrappers.proto";
  public static final String PROTOBUF_DOUBLE_WRAPPER_TYPE = "google.protobuf.DoubleValue";
  public static final String PROTOBUF_FLOAT_WRAPPER_TYPE = "google.protobuf.FloatValue";
  public static final String PROTOBUF_INT64_WRAPPER_TYPE = "google.protobuf.Int64Value";
  public static final String PROTOBUF_UINT64_WRAPPER_TYPE = "google.protobuf.UInt64Value";
  public static final String PROTOBUF_INT32_WRAPPER_TYPE = "google.protobuf.Int32Value";
  public static final String PROTOBUF_UINT32_WRAPPER_TYPE = "google.protobuf.UInt32Value";
  public static final String PROTOBUF_BOOL_WRAPPER_TYPE = "google.protobuf.BoolValue";
  public static final String PROTOBUF_STRING_WRAPPER_TYPE = "google.protobuf.StringValue";
  public static final String PROTOBUF_BYTES_WRAPPER_TYPE = "google.protobuf.BytesValue";

  public static final String CONNECT_PRECISION_PROP = "connect.decimal.precision";
  public static final String CONNECT_SCALE_PROP = Decimal.SCALE_FIELD;
  public static final String CONNECT_TYPE_PROP = "connect.type";
  public static final String CONNECT_TYPE_INT8 = "int8";
  public static final String CONNECT_TYPE_INT16 = "int16";

  private static final long MILLIS_PER_DAY = 24 * 60 * 60 * 1000;
  private static final int MILLIS_PER_NANO = 1_000_000;
  private static final TimeZone UTC = TimeZone.getTimeZone("UTC");

  // Convert values in Kafka Connect form into their logical types. These logical converters are
  // discovered by logical type
  // names specified in the field
  private static final HashMap<String, LogicalTypeConverter>
      TO_CONNECT_LOGICAL_CONVERTERS = new HashMap<>();

  static {
    TO_CONNECT_LOGICAL_CONVERTERS.put(Decimal.LOGICAL_NAME, (schema, value) -> {
      if (!(value instanceof Message)) {
        throw new DataException("Invalid type for Date, "
            + "expected Message but was "
            + value.getClass());
      }
      return DecimalUtils.toBigDecimal((Message) value);
    });

    TO_CONNECT_LOGICAL_CONVERTERS.put(Date.LOGICAL_NAME, (schema, value) -> {
      if (!(value instanceof Message)) {
        throw new DataException("Invalid type for Date, "
            + "expected Message but was "
            + value.getClass());
      }
      Message message = (Message) value;
      int year = 0;
      int month = 0;
      int day = 0;
      for (Map.Entry<FieldDescriptor, Object> entry : message.getAllFields().entrySet()) {
        if (entry.getKey().getName().equals("year")) {
          year = ((Number) entry.getValue()).intValue();
        } else if (entry.getKey().getName().equals("month")) {
          month = ((Number) entry.getValue()).intValue();
        } else if (entry.getKey().getName().equals("day")) {
          day = ((Number) entry.getValue()).intValue();
        }
      }
      Calendar cal = Calendar.getInstance(UTC);
      cal.setLenient(false);
      cal.set(Calendar.YEAR, year);
      cal.set(Calendar.MONTH, month - 1);
      cal.set(Calendar.DAY_OF_MONTH, day);
      cal.set(Calendar.HOUR_OF_DAY, 0);
      cal.set(Calendar.MINUTE, 0);
      cal.set(Calendar.SECOND, 0);
      cal.set(Calendar.MILLISECOND, 0);
      return cal.getTime();
    });

    TO_CONNECT_LOGICAL_CONVERTERS.put(Time.LOGICAL_NAME, (schema, value) -> {
      if (!(value instanceof Message)) {
        throw new DataException("Invalid type for Time, "
            + "expected Message but was "
            + value.getClass());
      }
      Message message = (Message) value;
      int hours = 0;
      int minutes = 0;
      int seconds = 0;
      int nanos = 0;
      for (Map.Entry<FieldDescriptor, Object> entry : message.getAllFields().entrySet()) {
        if (entry.getKey().getName().equals("hours")) {
          hours = ((Number) entry.getValue()).intValue();
        } else if (entry.getKey().getName().equals("minutes")) {
          minutes = ((Number) entry.getValue()).intValue();
        } else if (entry.getKey().getName().equals("seconds")) {
          seconds = ((Number) entry.getValue()).intValue();
        } else if (entry.getKey().getName().equals("nanos")) {
          nanos = ((Number) entry.getValue()).intValue();
        }
      }
      LocalTime localTime = LocalTime.of(hours, minutes, seconds, nanos);
      return new java.util.Date(localTime.toNanoOfDay() / MILLIS_PER_NANO);
    });

    TO_CONNECT_LOGICAL_CONVERTERS.put(Timestamp.LOGICAL_NAME, (schema, value) -> {
      if (!(value instanceof Message)) {
        throw new DataException("Invalid type for Timestamp, "
            + "expected Message but was "
            + value.getClass());
      }
      Message message = (Message) value;
      long seconds = 0L;
      int nanos = 0;
      for (Map.Entry<FieldDescriptor, Object> entry : message.getAllFields().entrySet()) {
        if (entry.getKey().getName().equals("seconds")) {
          seconds = ((Number) entry.getValue()).longValue();
        } else if (entry.getKey().getName().equals("nanos")) {
          nanos = ((Number) entry.getValue()).intValue();
        }
      }
      com.google.protobuf.Timestamp timestamp = com.google.protobuf.Timestamp.newBuilder()
          .setSeconds(seconds)
          .setNanos(nanos)
          .build();
      return Timestamp.toLogical(schema, Timestamps.toMillis(timestamp));
    });
  }

  private static final HashMap<String, LogicalTypeConverter>
      TO_PROTOBUF_LOGICAL_CONVERTERS = new HashMap<>();

  static {
    TO_PROTOBUF_LOGICAL_CONVERTERS.put(Decimal.LOGICAL_NAME, (schema, value) -> {
      if (!(value instanceof BigDecimal)) {
        throw new DataException("Invalid type for Decimal, "
            + "expected BigDecimal but was " + value.getClass());
      }
      return DecimalUtils.fromBigDecimal((BigDecimal) value);
    });

    TO_PROTOBUF_LOGICAL_CONVERTERS.put(Date.LOGICAL_NAME, (schema, value) -> {
      if (!(value instanceof java.util.Date)) {
        throw new DataException("Invalid type for Date, expected Date but was " + value.getClass());
      }
      java.util.Date date = (java.util.Date) value;
      Calendar calendar = Calendar.getInstance(UTC);
      calendar.setTime(date);
      if (calendar.get(Calendar.HOUR_OF_DAY) != 0 || calendar.get(Calendar.MINUTE) != 0
          || calendar.get(Calendar.SECOND) != 0 || calendar.get(Calendar.MILLISECOND) != 0) {
        throw new DataException(
            "Kafka Connect Date type should not have any time fields set to non-zero values.");
      }
      return com.google.type.Date.newBuilder()
          .setYear(calendar.get(Calendar.YEAR))
          .setMonth(calendar.get(Calendar.MONTH) + 1)
          .setDay(calendar.get(Calendar.DAY_OF_MONTH))
          .build();
    });

    TO_PROTOBUF_LOGICAL_CONVERTERS.put(Time.LOGICAL_NAME, (schema, value) -> {
      if (!(value instanceof java.util.Date)) {
        throw new DataException("Invalid type for Time, expected Date but was " + value.getClass());
      }
      java.util.Date date = (java.util.Date) value;
      Calendar calendar = Calendar.getInstance(UTC);
      calendar.setTime(date);
      long unixMillis = calendar.getTimeInMillis();
      if (unixMillis < 0 || unixMillis > MILLIS_PER_DAY) {
        throw new DataException(
            "Time values must use number of millis greater than 0 and less than 86400000");
      }
      return com.google.type.TimeOfDay.newBuilder()
          .setHours(calendar.get(Calendar.HOUR_OF_DAY))
          .setMinutes(calendar.get(Calendar.MINUTE))
          .setSeconds(calendar.get(Calendar.SECOND))
          .setNanos(calendar.get(Calendar.MILLISECOND) * MILLIS_PER_NANO)
          .build();
    });

    TO_PROTOBUF_LOGICAL_CONVERTERS.put(Timestamp.LOGICAL_NAME, (schema, value) -> {
      if (!(value instanceof java.util.Date)) {
        throw new DataException("Invalid type for Timestamp, "
            + "expected Date but was " + value.getClass());
      }
      java.util.Date date = (java.util.Date) value;
      return Timestamps.fromMillis(Timestamp.fromLogical(schema, date));
    });
  }

  private static Pattern NAME_START_CHAR = Pattern.compile("^[A-Za-z]");  // underscore not allowed
  private static Pattern NAME_INVALID_CHARS = Pattern.compile("[^A-Za-z0-9_]");

<<<<<<< HEAD
  private int defaultSchemaNameIndex = 0;

  private final Map<Schema, ProtobufSchema> fromConnectSchemaCache;
  private final Map<Pair<String, ProtobufSchema>, Schema> toConnectSchemaCache;
=======
  private final Cache<Schema, ProtobufSchema> fromConnectSchemaCache;
  private final Cache<Pair<String, ProtobufSchema>, Schema> toConnectSchemaCache;
>>>>>>> ac361846
  private boolean enhancedSchemaSupport;
  private boolean scrubInvalidNames;
  private boolean useOptionalForNullables;
  private boolean useWrapperForNullables;
  private boolean useWrapperForRawPrimitives;

  public ProtobufData() {
    this(new ProtobufDataConfig.Builder().with(
        SCHEMAS_CACHE_SIZE_CONFIG,
        SCHEMAS_CACHE_SIZE_DEFAULT
    ).build());
  }

  public ProtobufData(int cacheSize) {
    this(new ProtobufDataConfig.Builder().with(SCHEMAS_CACHE_SIZE_CONFIG, cacheSize).build());
  }

  public ProtobufData(ProtobufDataConfig protobufDataConfig) {
    fromConnectSchemaCache = new BoundedConcurrentHashMap<>(protobufDataConfig.schemaCacheSize());
    toConnectSchemaCache = new BoundedConcurrentHashMap<>(protobufDataConfig.schemaCacheSize());
    this.enhancedSchemaSupport = protobufDataConfig.isEnhancedProtobufSchemaSupport();
    this.scrubInvalidNames = protobufDataConfig.isScrubInvalidNames();
    this.useOptionalForNullables = protobufDataConfig.useOptionalForNullables();
    this.useWrapperForNullables = protobufDataConfig.useWrapperForNullables();
    this.useWrapperForRawPrimitives = protobufDataConfig.useWrapperForRawPrimitives();
  }

  /**
   * Convert this object, in Connect data format, into an Protobuf object.
   */
  public ProtobufSchemaAndValue fromConnectData(Schema schema, Object value) {
    ProtobufSchema protobufSchema = fromConnectSchema(schema);
    Object ctx = null;
    if (schema != null) {
      String fullName = schema.name();
      if (fullName == null) {
        fullName = DEFAULT_SCHEMA_NAME + "1";
      }
      String[] split = splitName(fullName);
      String namespace = split[0];
      String name = split[1];
      ctx = protobufSchema.toDescriptor(namespace != null ? namespace + "." + name : name);
    }
    return new ProtobufSchemaAndValue(
        protobufSchema,
        fromConnectData(ctx, schema, "", value, protobufSchema)
    );
  }

  // Visible for testing
  protected ProtobufSchemaAndValue fromConnectData(SchemaAndValue schemaAndValue) {
    return fromConnectData(schemaAndValue.schema(), schemaAndValue.value());
  }

  private Object fromConnectData(
      Object ctx,
      Schema schema,
      String scope,
      Object value,
      ProtobufSchema protobufSchema
  ) {
    if (value == null) {
      // Ignore missing values
      return null;
    }

    if (schema.name() != null) {
      LogicalTypeConverter logicalConverter = TO_PROTOBUF_LOGICAL_CONVERTERS.get(schema.name());
      if (logicalConverter != null) {
        return logicalConverter.convert(schema, value);
      }
    }

    boolean isWrapper = isWrapper(protobufSchema)
        || (useWrapperForNullables && schema.isOptional());
    final Schema.Type schemaType = schema.type();
    try {
      switch (schemaType) {
        case INT8:
        case INT16:
        case INT32: {
          final int intValue = ((Number) value).intValue(); // Check for correct type
          return isWrapper ? Int32Value.newBuilder().setValue(intValue).build() : intValue;
        }

        case INT64: {
          String protobufType = schema.parameters() != null
              ? schema.parameters().get(PROTOBUF_TYPE_PROP) : null;
          if (Objects.equals(protobufType, "uint32") || Objects.equals(protobufType, "fixed32")) {
            final int intValue = (int) ((Number) value).longValue(); // Check for correct type
            return isWrapper ? Int32Value.newBuilder().setValue(intValue).build() : intValue;
          } else {
            final long longValue = ((Number) value).longValue(); // Check for correct type
            return isWrapper ? Int64Value.newBuilder().setValue(longValue).build() : longValue;
          }
        }

        case FLOAT32: {
          final float floatValue = ((Number) value).floatValue(); // Check for correct type
          return isWrapper ? FloatValue.newBuilder().setValue(floatValue).build() : floatValue;
        }

        case FLOAT64: {
          final double doubleValue = ((Number) value).doubleValue(); // Check for correct type
          return isWrapper ? DoubleValue.newBuilder().setValue(doubleValue).build() : doubleValue;
        }

        case BOOLEAN: {
          final Boolean boolValue = (Boolean) value; // Check for correct type
          return isWrapper ? BoolValue.newBuilder().setValue(boolValue).build() : boolValue;
        }

        case STRING: {
          final String stringValue = (String) value; // Check for correct type
          if (schema.parameters() != null && schema.parameters().containsKey(PROTOBUF_TYPE_ENUM)) {
            String enumType = schema.parameters().get(PROTOBUF_TYPE_ENUM);
            String tag = schema.parameters().get(PROTOBUF_TYPE_ENUM_PREFIX + stringValue);
            if (tag != null) {
              return protobufSchema.getEnumValue(scope + enumType, Integer.parseInt(tag));
            }
          }
          return isWrapper ? StringValue.newBuilder().setValue(stringValue).build() : stringValue;
        }

        case BYTES: {
          final ByteBuffer bytesValue = value instanceof byte[]
              ? ByteBuffer.wrap((byte[]) value)
              : (ByteBuffer) value;
          ByteString byteString = ByteString.copyFrom(bytesValue);
          return isWrapper ? BytesValue.newBuilder().setValue(byteString).build() : byteString;
        }
        case ARRAY:
          final Collection<?> listValue = (Collection<?>) value;
          if (listValue.isEmpty()) {
            return null;
          }
          List<Object> newListValue = new ArrayList<>();
          for (Object o : listValue) {
            newListValue.add(fromConnectData(ctx, schema.valueSchema(), scope, o, protobufSchema));
          }
          return newListValue;
        case MAP:
          final Map<?, ?> mapValue = (Map<?, ?>) value;
          String scopedMapName = ((Descriptor) ctx).getFullName();
          List<Message> newMapValue = new ArrayList<>();
          for (Map.Entry<?, ?> mapEntry : mapValue.entrySet()) {
            DynamicMessage.Builder mapBuilder = protobufSchema.newMessageBuilder(scopedMapName);
            if (mapBuilder == null) {
              throw new IllegalStateException("Invalid message name: " + scopedMapName);
            }
            Descriptor mapDescriptor = mapBuilder.getDescriptorForType();
            final FieldDescriptor keyDescriptor = mapDescriptor.findFieldByName(KEY_FIELD);
            final FieldDescriptor valueDescriptor = mapDescriptor.findFieldByName(VALUE_FIELD);
            Object entryKey = fromConnectData(
                getFieldType(keyDescriptor),
                schema.keySchema(),
                scopedMapName + ".",
                mapEntry.getKey(),
                protobufSchema
            );
            Object entryValue = fromConnectData(
                getFieldType(valueDescriptor),
                schema.valueSchema(),
                scopedMapName + ".",
                mapEntry.getValue(),
                protobufSchema
            );
            mapBuilder.setField(keyDescriptor, entryKey);
            mapBuilder.setField(valueDescriptor, entryValue);
            newMapValue.add(mapBuilder.build());
          }
          return newMapValue;
        case STRUCT:
          final Struct struct = (Struct) value;
          if (!struct.schema().equals(schema)) {
            throw new DataException("Mismatching struct schema");
          }
          String structName = schema.name();
          //This handles the inverting of a union which is held as a struct, where each field is
          // one of the union types.
          if (structName != null && structName.startsWith(PROTOBUF_TYPE_UNION_PREFIX)) {
            for (Field field : schema.fields()) {
              Object object = struct.get(field);
              if (object != null) {
                String fieldName = scrubName(field.name());
                Object fieldCtx = getFieldType(ctx, fieldName);
                return new Pair<>(fieldName,
                    fromConnectData(fieldCtx, field.schema(), scope, object, protobufSchema)
                );
              }
            }
            throw new DataException("Cannot find non-null field");
          } else {
            String scopedStructName = ((Descriptor) ctx).getFullName();
            DynamicMessage.Builder messageBuilder =
                protobufSchema.newMessageBuilder(scopedStructName);
            if (messageBuilder == null) {
              throw new DataException("Invalid message name: " + scopedStructName);
            }
            for (Field field : schema.fields()) {
              String fieldName = scrubName(field.name());
              Object fieldCtx = getFieldType(ctx, fieldName);
              Object fieldValue = fromConnectData(
                  fieldCtx,
                  field.schema(),
                  scopedStructName + ".",
                  struct.get(field),
                  protobufSchema
              );
              if (fieldValue != null) {
                FieldDescriptor fieldDescriptor;
                if (fieldValue instanceof Pair) {
                  Pair<String, Object> union = (Pair<String, Object>) fieldValue;
                  fieldDescriptor = messageBuilder.getDescriptorForType()
                      .findFieldByName(union.getKey());
                  fieldValue = union.getValue();
                } else {
                  fieldDescriptor = messageBuilder.getDescriptorForType()
                      .findFieldByName(fieldName);
                }
                if (fieldDescriptor == null) {
                  throw new DataException("Cannot find field with name " + fieldName);
                }
                messageBuilder.setField(fieldDescriptor, fieldValue);
              }
            }
            return messageBuilder.build();
          }

        default:
          throw new DataException("Unknown schema type: " + schema.type());
      }
    } catch (ClassCastException e) {
      throw new DataException("Invalid type for " + schema.type() + ": " + value.getClass());
    }
  }

  private boolean isWrapper(ProtobufSchema protobufSchema) {
    String name = protobufSchema.name();
    switch (name) {
      case PROTOBUF_DOUBLE_WRAPPER_TYPE:
      case PROTOBUF_FLOAT_WRAPPER_TYPE:
      case PROTOBUF_INT64_WRAPPER_TYPE:
      case PROTOBUF_UINT64_WRAPPER_TYPE:
      case PROTOBUF_INT32_WRAPPER_TYPE:
      case PROTOBUF_UINT32_WRAPPER_TYPE:
      case PROTOBUF_BOOL_WRAPPER_TYPE:
      case PROTOBUF_STRING_WRAPPER_TYPE:
      case PROTOBUF_BYTES_WRAPPER_TYPE:
        return true;
      default:
        return false;
    }
  }

  private Object getFieldType(Object ctx, String name) {
    FieldDescriptor field = ((Descriptor) ctx).findFieldByName(name);
    if (field == null) {
      // Could not find a field with this name, which is the case with oneOfs.
      // In this case we just return the current Descriptor context,
      // since finding oneOf field names can be achieved with the enclosing Descriptor.
      return ctx;
    }
    return getFieldType(field);
  }

  private Object getFieldType(FieldDescriptor field) {
    switch (field.getJavaType()) {
      case MESSAGE:
        return field.getMessageType();
      case ENUM:
        return field.getEnumType();
      default:
        return field.getJavaType();
    }
  }

  static class Pair<K, V> {

    private K key;
    private V value;

    public Pair(K key, V value) {
      this.key = key;
      this.value = value;
    }

    public K getKey() {
      return key;
    }

    public V getValue() {
      return value;
    }

    @Override
    public boolean equals(Object o) {
      if (this == o) {
        return true;
      }
      if (o == null || getClass() != o.getClass()) {
        return false;
      }
      Pair<?, ?> pair = (Pair<?, ?>) o;
      return Objects.equals(key, pair.key)
          && Objects.equals(value, pair.value);
    }

    @Override
    public int hashCode() {
      return Objects.hash(key, value);
    }

    @Override
    public String toString() {
      return "Pair{"
          + "key=" + key
          + ", value=" + value
          + '}';
    }
  }

  public ProtobufSchema fromConnectSchema(Schema schema) {
    if (schema == null) {
      return null;
    }
    ProtobufSchema cachedSchema = fromConnectSchemaCache.get(schema);
    if (cachedSchema != null) {
      return cachedSchema;
    }
    FromConnectContext ctx = new FromConnectContext();
    String fullName = getNameOrDefault(ctx, schema.name());
    String[] split = splitName(fullName);
    String namespace = split[0];
    String name = split[1];
    ctx.add(fullName);
    Descriptor descriptor = descriptorFromConnectSchema(ctx, namespace, name, schema);
    ProtobufSchema resultSchema = new ProtobufSchema(descriptor);
    fromConnectSchemaCache.put(schema, resultSchema);
    return resultSchema;
  }

  private Descriptor descriptorFromConnectSchema(
      FromConnectContext ctx, String namespace, String name, Schema rootElem) {
    Type type = rootElem.type();
    switch (type) {
      case INT8:
        return typeToDescriptor(PROTOBUF_INT32_WRAPPER_TYPE);
      case INT16:
        return typeToDescriptor(PROTOBUF_INT32_WRAPPER_TYPE);
      case INT32:
        return typeToDescriptor(PROTOBUF_INT32_WRAPPER_TYPE);
      case INT64:
        return typeToDescriptor(PROTOBUF_INT64_WRAPPER_TYPE);
      case FLOAT32:
        return typeToDescriptor(PROTOBUF_FLOAT_WRAPPER_TYPE);
      case FLOAT64:
        return typeToDescriptor(PROTOBUF_DOUBLE_WRAPPER_TYPE);
      case BOOLEAN:
        return typeToDescriptor(PROTOBUF_BOOL_WRAPPER_TYPE);
      case STRING:
        return typeToDescriptor(PROTOBUF_STRING_WRAPPER_TYPE);
      case BYTES:
        return typeToDescriptor(PROTOBUF_BYTES_WRAPPER_TYPE);
      case STRUCT:
        DynamicSchema dynamicSchema = rawSchemaFromConnectSchema(ctx, namespace, name, rootElem);
        return dynamicSchema.getMessageDescriptor(name);
      case ARRAY:
      case MAP:
      default:
        throw new IllegalArgumentException("Unsupported root schema of type " + type);
    }
  }

  /*
   * DynamicSchema is used as a temporary helper class and should not be exposed in the API.
   */
  private DynamicSchema rawSchemaFromConnectSchema(
      FromConnectContext ctx, String namespace, String name, Schema rootElem) {
    if (rootElem.type() != Schema.Type.STRUCT) {
      throw new IllegalArgumentException("Unsupported root schema of type " + rootElem.type());
    }
    try {
      DynamicSchema.Builder schema = DynamicSchema.newBuilder();
      schema.setSyntax(ProtobufSchema.PROTO3);
      if (namespace != null) {
        schema.setPackage(namespace);
      }
      schema.addMessageDefinition(messageDefinitionFromConnectSchema(ctx, schema, name, rootElem));
      return schema.build();
    } catch (Descriptors.DescriptorValidationException e) {
      throw new IllegalStateException(e);
    }
  }

  private MessageDefinition messageDefinitionFromConnectSchema(
      FromConnectContext ctx, DynamicSchema.Builder schema, String name, Schema messageElem
  ) {
    MessageDefinition.Builder message = MessageDefinition.newBuilder(name);
    int index = 1;
    for (Field field : messageElem.fields()) {
      Schema fieldSchema = field.schema();
      String fieldTag = fieldSchema.parameters() != null ? fieldSchema.parameters()
          .get(PROTOBUF_TYPE_TAG) : null;
      int tag = fieldTag != null ? Integer.parseInt(fieldTag) : index++;
      FieldDefinition fieldDef = fieldDefinitionFromConnectSchema(
          ctx,
          schema,
          message,
          fieldSchema,
          scrubName(field.name()),
          tag
      );
      if (fieldDef != null) {
        boolean isProto3Optional = "optional".equals(fieldDef.getLabel());
        if (isProto3Optional) {
          MessageDefinition.OneofBuilder oneofBuilder = message.addOneof("_" + fieldDef.getName());
          oneofBuilder.addField(
              true,
              fieldDef.getType(),
              fieldDef.getName(),
              fieldDef.getNum(),
              fieldDef.getDefaultVal(),
              fieldDef.getDoc(),
              fieldDef.getParams()
          );
        } else {
          message.addField(
              fieldDef.getLabel(),
              fieldDef.getType(),
              fieldDef.getName(),
              fieldDef.getNum(),
              fieldDef.getDefaultVal(),
              fieldDef.getDoc(),
              fieldDef.getParams()
          );
        }
      }
    }
    return message.build();
  }

  private void oneofDefinitionFromConnectSchema(
      FromConnectContext ctx,
      DynamicSchema.Builder schema,
      MessageDefinition.Builder message,
      Schema unionElem,
      String unionName
  ) {
    MessageDefinition.OneofBuilder oneof = message.addOneof(unionName);
    for (Field field : unionElem.fields()) {
      Schema fieldSchema = field.schema();
      String fieldTag = fieldSchema.parameters() != null ? fieldSchema.parameters()
          .get(PROTOBUF_TYPE_TAG) : null;
      int tag = fieldTag != null ? Integer.parseInt(fieldTag) : 0;
      FieldDefinition fieldDef = fieldDefinitionFromConnectSchema(
          ctx,
          schema,
          message,
          field.schema(),
          scrubName(field.name()),
          tag
      );
      if (fieldDef != null) {
        oneof.addField(
            fieldDef.getType(),
            fieldDef.getName(),
            fieldDef.getNum(),
            fieldDef.getDefaultVal(),
            fieldDef.getDoc(),
            fieldDef.getParams()
        );
      }
    }
  }

  private FieldDefinition fieldDefinitionFromConnectSchema(
      FromConnectContext ctx,
      DynamicSchema.Builder schema,
      MessageDefinition.Builder message,
      Schema fieldSchema,
      String name,
      int tag
  ) {
    String label = null;
    if (fieldSchema.type() == Schema.Type.ARRAY) {
      label = "repeated";
      fieldSchema = fieldSchema.valueSchema();
    } else if (fieldSchema.type() == Schema.Type.MAP) {
      label = "repeated";
    } else if (useOptionalForNullables && fieldSchema.isOptional()) {
      label = "optional";
    }
    Map<String, String> params = new HashMap<>();
    String type = dataTypeFromConnectSchema(ctx, fieldSchema, name, params);
    Object defaultVal = null;
    if (fieldSchema.type() == Schema.Type.STRUCT) {
      String fieldSchemaName = fieldSchema.name();
      if (fieldSchemaName != null && fieldSchemaName.startsWith(PROTOBUF_TYPE_UNION_PREFIX)) {
        String unionName =
            getUnqualifiedName(ctx, fieldSchemaName.substring(PROTOBUF_TYPE_UNION_PREFIX.length()));
        oneofDefinitionFromConnectSchema(ctx, schema, message, fieldSchema, unionName);
        return null;
      } else {
        if (!ctx.contains(fieldSchemaName)) {
          ctx.add(fieldSchemaName);
          message.addMessageDefinition(messageDefinitionFromConnectSchema(
              ctx,
              schema,
              type,
              fieldSchema
          ));
        }
      }
    } else if (fieldSchema.type() == Schema.Type.MAP) {
      message.addMessageDefinition(
          mapDefinitionFromConnectSchema(ctx, schema, type, fieldSchema));
    } else if (fieldSchema.parameters() != null && fieldSchema.parameters()
        .containsKey(PROTOBUF_TYPE_ENUM)) {
      String enumName = getUnqualifiedName(ctx, fieldSchema.name());
      if (!message.containsEnum(enumName)) {
        message.addEnumDefinition(enumDefinitionFromConnectSchema(ctx, schema, fieldSchema));
      }
    } else {
      DynamicSchema dynamicSchema = typeToDynamicSchema(type);
      if (dynamicSchema != null) {
        schema.addSchema(dynamicSchema);
        schema.addDependency(dynamicSchema.getFileDescriptorProto().getName());
      } else {
        defaultVal = fieldSchema.defaultValue();
      }
    }
    return new FieldDefinition(
        label,
        type,
        name,
        tag,
        defaultVal != null ? defaultVal.toString() : null,
        null,
        params
    );
  }

  private Descriptor typeToDescriptor(String type) {
    DynamicSchema dynamicSchema = typeToDynamicSchema(type);
    if (dynamicSchema == null) {
      return null;
    }
    return dynamicSchema.getMessageDescriptor(type);
  }

  private DynamicSchema typeToDynamicSchema(String type) {
    ProtobufSchema dep;
    switch (type) {
      case PROTOBUF_DECIMAL_TYPE:
        dep = new ProtobufSchema(
            io.confluent.protobuf.type.Decimal.getDescriptor());
        return dep.toDynamicSchema(PROTOBUF_DECIMAL_LOCATION);
      case PROTOBUF_DATE_TYPE:
        dep = new ProtobufSchema(com.google.type.Date.getDescriptor());
        return dep.toDynamicSchema(PROTOBUF_DATE_LOCATION);
      case PROTOBUF_TIME_TYPE:
        dep = new ProtobufSchema(com.google.type.TimeOfDay.getDescriptor());
        return dep.toDynamicSchema(PROTOBUF_TIME_LOCATION);
      case PROTOBUF_TIMESTAMP_TYPE:
        dep = new ProtobufSchema(com.google.protobuf.Timestamp.getDescriptor());
        return dep.toDynamicSchema(PROTOBUF_TIMESTAMP_LOCATION);
      case PROTOBUF_DOUBLE_WRAPPER_TYPE:
        dep = new ProtobufSchema(com.google.protobuf.DoubleValue.getDescriptor());
        return dep.toDynamicSchema(PROTOBUF_WRAPPER_LOCATION);
      case PROTOBUF_FLOAT_WRAPPER_TYPE:
        dep = new ProtobufSchema(com.google.protobuf.FloatValue.getDescriptor());
        return dep.toDynamicSchema(PROTOBUF_WRAPPER_LOCATION);
      case PROTOBUF_INT64_WRAPPER_TYPE:
        dep = new ProtobufSchema(com.google.protobuf.Int64Value.getDescriptor());
        return dep.toDynamicSchema(PROTOBUF_WRAPPER_LOCATION);
      case PROTOBUF_UINT64_WRAPPER_TYPE:
        dep = new ProtobufSchema(com.google.protobuf.UInt64Value.getDescriptor());
        return dep.toDynamicSchema(PROTOBUF_WRAPPER_LOCATION);
      case PROTOBUF_INT32_WRAPPER_TYPE:
        dep = new ProtobufSchema(com.google.protobuf.Int32Value.getDescriptor());
        return dep.toDynamicSchema(PROTOBUF_WRAPPER_LOCATION);
      case PROTOBUF_UINT32_WRAPPER_TYPE:
        dep = new ProtobufSchema(com.google.protobuf.UInt32Value.getDescriptor());
        return dep.toDynamicSchema(PROTOBUF_WRAPPER_LOCATION);
      case PROTOBUF_BOOL_WRAPPER_TYPE:
        dep = new ProtobufSchema(com.google.protobuf.BoolValue.getDescriptor());
        return dep.toDynamicSchema(PROTOBUF_WRAPPER_LOCATION);
      case PROTOBUF_STRING_WRAPPER_TYPE:
        dep = new ProtobufSchema(com.google.protobuf.StringValue.getDescriptor());
        return dep.toDynamicSchema(PROTOBUF_WRAPPER_LOCATION);
      case PROTOBUF_BYTES_WRAPPER_TYPE:
        dep = new ProtobufSchema(com.google.protobuf.BytesValue.getDescriptor());
        return dep.toDynamicSchema(PROTOBUF_WRAPPER_LOCATION);
      default:
        return null;
    }
  }

  static class FieldDefinition {

    private final String label;
    private final String type;
    private final String name;
    private final int num;
    private final String defaultVal;
    private final String doc;
    private final Map<String, String> params;

    public FieldDefinition(String label, String type, String name, int num, String defaultVal,
        String doc, Map<String, String> params) {
      this.label = label;
      this.type = type;
      this.name = name;
      this.num = num;
      this.defaultVal = defaultVal;
      this.doc = doc;
      this.params = params;
    }

    public String getType() {
      return type;
    }

    public String getName() {
      return name;
    }

    public int getNum() {
      return num;
    }

    public String getDefaultVal() {
      return defaultVal;
    }

    public String getLabel() {
      return label;
    }

    public String getDoc() {
      return doc;
    }

    public Map<String, String> getParams() {
      return params;
    }

    @Override
    public boolean equals(Object o) {
      if (this == o) {
        return true;
      }
      if (o == null || getClass() != o.getClass()) {
        return false;
      }
      FieldDefinition that = (FieldDefinition) o;
      return num == that.num
          && Objects.equals(label, that.label)
          && Objects.equals(type, that.type)
          && Objects.equals(name, that.name)
          && Objects.equals(defaultVal, that.defaultVal)
          && Objects.equals(doc, that.doc)
          && Objects.equals(params, that.params);
    }

    @Override
    public int hashCode() {
      return Objects.hash(label, type, name, num, defaultVal, doc, params);
    }
  }

  private MessageDefinition mapDefinitionFromConnectSchema(
      FromConnectContext ctx, DynamicSchema.Builder schema, String name, Schema mapElem
  ) {
    MessageDefinition.Builder map = MessageDefinition.newBuilder(name);
    FieldDefinition key = fieldDefinitionFromConnectSchema(
        ctx,
        schema,
        map,
        mapElem.keySchema(),
        KEY_FIELD,
        1
    );
    map.addField(key.getLabel(), key.getType(), key.getName(), key.getNum(),
        key.getDefaultVal(), null, null);
    FieldDefinition val = fieldDefinitionFromConnectSchema(
        ctx,
        schema,
        map,
        mapElem.valueSchema(),
        VALUE_FIELD,
        2
    );
    map.addField(val.getLabel(), val.getType(), val.getName(), val.getNum(),
        val.getDefaultVal(), null, null);
    return map.build();
  }

  private EnumDefinition enumDefinitionFromConnectSchema(
      FromConnectContext ctx,
      DynamicSchema.Builder schema,
      Schema enumElem
  ) {
    String enumName = getUnqualifiedName(ctx, enumElem.name());
    EnumDefinition.Builder enumer = EnumDefinition.newBuilder(enumName);
    for (Map.Entry<String, String> entry : enumElem.parameters().entrySet()) {
      if (entry.getKey().startsWith(PROTOBUF_TYPE_ENUM_PREFIX)) {
        String name = entry.getKey().substring(PROTOBUF_TYPE_ENUM_PREFIX.length());
        int tag = Integer.parseInt(entry.getValue());
        enumer.addValue(name, tag);
      }
    }
    return enumer.build();
  }

  private String dataTypeFromConnectSchema(
      FromConnectContext ctx, Schema schema, String fieldName, Map<String, String> params) {
    if (isDecimalSchema(schema)) {
      if (schema.parameters() != null) {
        String precision = schema.parameters().get(CONNECT_PRECISION_PROP);
        if (precision != null) {
          params.put(PROTOBUF_PRECISION_PROP, precision);
        }
        String scale = schema.parameters().get(CONNECT_SCALE_PROP);
        if (scale != null) {
          params.put(PROTOBUF_SCALE_PROP, scale);
        }
      }
      return PROTOBUF_DECIMAL_TYPE;
    } else if (isDateSchema(schema)) {
      return PROTOBUF_DATE_TYPE;
    } else if (isTimeSchema(schema)) {
      return PROTOBUF_TIME_TYPE;
    } else if (isTimestampSchema(schema)) {
      return PROTOBUF_TIMESTAMP_TYPE;
    }
    String defaultType;
    switch (schema.type()) {
      case INT8:
        params.put(CONNECT_TYPE_PROP, CONNECT_TYPE_INT8);
        return useWrapperForNullables && schema.isOptional()
            ? PROTOBUF_INT32_WRAPPER_TYPE : FieldDescriptor.Type.INT32.toString().toLowerCase();
      case INT16:
        params.put(CONNECT_TYPE_PROP, CONNECT_TYPE_INT16);
        return useWrapperForNullables && schema.isOptional()
            ? PROTOBUF_INT32_WRAPPER_TYPE : FieldDescriptor.Type.INT32.toString().toLowerCase();
      case INT32:
        defaultType = FieldDescriptor.Type.INT32.toString().toLowerCase();
        if (schema.parameters() != null && schema.parameters().containsKey(PROTOBUF_TYPE_PROP)) {
          defaultType = schema.parameters().get(PROTOBUF_TYPE_PROP);
        }
        return useWrapperForNullables && schema.isOptional()
            ? PROTOBUF_INT32_WRAPPER_TYPE : defaultType;
      case INT64:
        defaultType = FieldDescriptor.Type.INT64.toString().toLowerCase();
        if (schema.parameters() != null && schema.parameters().containsKey(PROTOBUF_TYPE_PROP)) {
          defaultType = schema.parameters().get(PROTOBUF_TYPE_PROP);
        }
        String wrapperType;
        switch (defaultType) {
          case "uint32":
          case "fixed32":
            wrapperType = PROTOBUF_UINT32_WRAPPER_TYPE;
            break;
          case "uint64":
          case "fixed64":
            wrapperType = PROTOBUF_UINT64_WRAPPER_TYPE;
            break;
          default:
            wrapperType = PROTOBUF_INT64_WRAPPER_TYPE;
        }
        return useWrapperForNullables && schema.isOptional()
            ? wrapperType : defaultType;
      case FLOAT32:
        return useWrapperForNullables && schema.isOptional()
            ? PROTOBUF_FLOAT_WRAPPER_TYPE : FieldDescriptor.Type.FLOAT.toString().toLowerCase();
      case FLOAT64:
        return useWrapperForNullables && schema.isOptional()
            ? PROTOBUF_DOUBLE_WRAPPER_TYPE : FieldDescriptor.Type.DOUBLE.toString().toLowerCase();
      case BOOLEAN:
        return useWrapperForNullables && schema.isOptional()
            ? PROTOBUF_BOOL_WRAPPER_TYPE : FieldDescriptor.Type.BOOL.toString().toLowerCase();
      case STRING:
        if (schema.parameters() != null && schema.parameters().containsKey(PROTOBUF_TYPE_ENUM)) {
          return schema.parameters().get(PROTOBUF_TYPE_ENUM);
        }
        return useWrapperForNullables && schema.isOptional()
            ? PROTOBUF_STRING_WRAPPER_TYPE : FieldDescriptor.Type.STRING.toString().toLowerCase();
      case BYTES:
        return useWrapperForNullables && schema.isOptional()
            ? PROTOBUF_BYTES_WRAPPER_TYPE : FieldDescriptor.Type.BYTES.toString().toLowerCase();
      case ARRAY:
        // Array should not occur here
        throw new IllegalArgumentException("Array cannot be nested");
      case MAP:
        return ProtobufSchema.toMapEntry(getUnqualifiedName(ctx, schema.name()));
      case STRUCT:
        String name = getUnqualifiedName(ctx, schema.name());
        if (name.equals(fieldName)) {
          // Can't have message types and fields with same name, add suffix to message type
          name += "Message";
        }
        return name;
      default:
        throw new DataException("Unknown schema type: " + schema.type());
    }
  }

  private boolean isDecimalSchema(Schema schema) {
    return Decimal.LOGICAL_NAME.equals(schema.name());
  }

  private boolean isDateSchema(Schema schema) {
    return Date.LOGICAL_NAME.equals(schema.name());
  }

  private boolean isTimeSchema(Schema schema) {
    return Time.LOGICAL_NAME.equals(schema.name());
  }

  private boolean isTimestampSchema(Schema schema) {
    return Timestamp.LOGICAL_NAME.equals(schema.name());
  }

  public SchemaAndValue toConnectData(ProtobufSchema protobufSchema, Message message) {
    if (message == null) {
      return SchemaAndValue.NULL;
    }

    Schema schema = toConnectSchema(protobufSchema);
    return new SchemaAndValue(schema, toConnectData(schema, message));
  }

  // Visible for testing
  @SuppressWarnings("unchecked")
  protected Object toConnectData(Schema schema, Object value) {
    try {
      if (value == null) {
        return null;
      }

      if (schema.name() != null) {
        LogicalTypeConverter logicalConverter = TO_CONNECT_LOGICAL_CONVERTERS.get(schema.name());
        if (logicalConverter != null) {
          return logicalConverter.convert(schema, value);
        }
      }

      Object converted = null;
      switch (schema.type()) {
        case INT8:
          converted = value instanceof Message
              ? getWrappedValue((Message) value) : ((Number) value).byteValue();
          break;
        case INT16:
          converted = value instanceof Message
              ? getWrappedValue((Message) value) : ((Number) value).shortValue();
          break;
        case INT32:
          converted = value instanceof Message
              ? getWrappedValue((Message) value) : ((Number) value).intValue();
          break;
        case INT64:
          if (value instanceof Message) {
            converted = getWrappedValue((Message) value);
          } else {
            long longValue;
            if (value instanceof Long) {
              longValue = (Long) value;
            } else {
              longValue = Integer.toUnsignedLong(((Number) value).intValue());
            }
            converted = longValue;
          }
          break;
        case FLOAT32:
          converted = value instanceof Message
              ? getWrappedValue((Message) value) : ((Number) value).floatValue();
          break;
        case FLOAT64:
          converted = value instanceof Message
              ? getWrappedValue((Message) value) : ((Number) value).doubleValue();
          break;
        case BOOLEAN:
          converted = value instanceof Message
              ? getWrappedValue((Message) value) : (Boolean) value;
          break;
        case STRING:
          if (value instanceof Message) {
            converted = getWrappedValue((Message) value);
          } else if (value instanceof String) {
            converted = value;
          } else if (value instanceof CharSequence
              || value instanceof Enum
              || value instanceof EnumValueDescriptor) {
            converted = value.toString();
          } else {
            throw new DataException("Invalid class for string type, expecting String or "
                + "CharSequence but found "
                + value.getClass());
          }
          break;
        case BYTES:
          if (value instanceof Message) {
            converted = ByteBuffer.wrap(
                ((ByteString) getWrappedValue((Message) value)).toByteArray());
          } else if (value instanceof byte[]) {
            converted = ByteBuffer.wrap((byte[]) value);
          } else if (value instanceof ByteBuffer) {
            converted = value;
          } else if (value instanceof ByteString) {
            converted = ByteBuffer.wrap(((ByteString) value).toByteArray());
          } else {
            throw new DataException("Invalid class for bytes type, expecting byte[], ByteBuffer, "
                + "or ByteString but found "
                + value.getClass());
          }
          break;
        case ARRAY:
          final Schema elemSchema = schema.valueSchema();
          final Collection<Object> array = (Collection<Object>) value;
          final List<Object> newArray = new ArrayList<>(array.size());
          for (Object elem : array) {
            newArray.add(toConnectData(elemSchema, elem));
          }
          converted = newArray;
          break;
        case MAP:
          final Schema keySchema = schema.keySchema();
          final Schema valueSchema = schema.valueSchema();
          final Collection<? extends Message> map = (Collection<? extends Message>) value;
          final Map<Object, Object> newMap = new HashMap<>();
          for (Message message : map) {
            Descriptor descriptor = message.getDescriptorForType();
            Object elemKey = message.getField(descriptor.findFieldByName(KEY_FIELD));
            Object elemValue = message.getField(descriptor.findFieldByName(VALUE_FIELD));
            newMap.put(toConnectData(keySchema, elemKey), toConnectData(valueSchema, elemValue));
          }
          converted = newMap;
          break;
        case STRUCT:
          final Message message = (Message) value;
          final Struct struct = new Struct(schema.schema());
          final Descriptor descriptor = message.getDescriptorForType();

          for (OneofDescriptor oneOfDescriptor : descriptor.getRealOneofs()) {
            if (message.hasOneof(oneOfDescriptor)) {
              FieldDescriptor fieldDescriptor = message.getOneofFieldDescriptor(oneOfDescriptor);
              Object obj = message.getField(fieldDescriptor);
              if (obj != null) {
                setUnionField(schema, message, struct, oneOfDescriptor, fieldDescriptor);
                break;
              }
            }
          }

          for (FieldDescriptor fieldDescriptor : descriptor.getFields()) {
            OneofDescriptor oneOfDescriptor = fieldDescriptor.getRealContainingOneof();
            if (oneOfDescriptor != null) {
              // Already added field as oneof
              continue;
            }
            setStructField(schema, message, struct, fieldDescriptor);
          }

          converted = struct;
          break;
        default:
          throw new DataException("Unknown Connect schema type: " + schema.type());
      }

      return converted;
    } catch (ClassCastException e) {
      throw new DataException("Invalid type for " + schema.type() + ": " + value.getClass());
    }
  }

  private Object getWrappedValue(Message message) {
    Descriptor descriptor = message.getDescriptorForType();
    FieldDescriptor fieldDescriptor = descriptor.findFieldByName("value");
    return message.getField(fieldDescriptor);
  }

  private void setUnionField(
      Schema schema,
      Message message,
      Struct result,
      OneofDescriptor oneOfDescriptor,
      FieldDescriptor fieldDescriptor
  ) {
    String unionName = oneOfDescriptor.getName() + "_" + oneOfDescriptor.getIndex();
    Field unionField = schema.field(unionName);
    Schema unionSchema = unionField.schema();
    Struct union = new Struct(unionSchema);

    final String fieldName = fieldDescriptor.getName();
    final Field field = unionSchema.field(fieldName);
    Object obj = message.getField(fieldDescriptor);
    union.put(fieldName, toConnectData(field.schema(), obj));

    result.put(unionField, union);
  }

  private void setStructField(
      Schema schema,
      Message message,
      Struct result,
      FieldDescriptor fieldDescriptor
  ) {
    final String fieldName = fieldDescriptor.getName();
    final Field field = schema.field(fieldName);
    if ((isPrimitiveOrRepeated(fieldDescriptor) && !isProto3Optional(fieldDescriptor))
        || message.hasField(fieldDescriptor)) {
      Object obj = message.getField(fieldDescriptor);
      result.put(fieldName, toConnectData(field.schema(), obj));
    }
  }

  private boolean isPrimitiveOrRepeated(FieldDescriptor fieldDescriptor) {
    return fieldDescriptor.getType() != FieldDescriptor.Type.MESSAGE
        || fieldDescriptor.isRepeated();
  }

  private boolean isProto3Optional(FieldDescriptor fieldDescriptor) {
    return fieldDescriptor.toProto().getProto3Optional();
  }

  public Schema toConnectSchema(ProtobufSchema schema) {
    if (schema == null) {
      return null;
    }
    Pair<String, ProtobufSchema> cacheKey = new Pair<>(schema.name(), schema);
    Schema cachedSchema = toConnectSchemaCache.get(cacheKey);
    if (cachedSchema != null) {
      return cachedSchema;
    }
    Descriptor descriptor = schema.toDescriptor();
    ToConnectContext ctx = new ToConnectContext();
    Schema resultSchema = toConnectSchema(ctx, descriptor, schema.version()).build();
    toConnectSchemaCache.put(cacheKey, resultSchema);
    return resultSchema;
  }

  private SchemaBuilder toConnectSchema(
      ToConnectContext ctx, Descriptor descriptor, Integer version) {
    SchemaBuilder builder = null;
    if (useWrapperForRawPrimitives) {
      builder = toUnwrappedSchema(descriptor);
    }
    if (builder == null) {
      builder = SchemaBuilder.struct();
      ctx.put(descriptor.getFullName(), builder);
      String name = enhancedSchemaSupport ? descriptor.getFullName() : descriptor.getName();
      builder.name(name);
      List<OneofDescriptor> oneOfDescriptors = descriptor.getRealOneofs();
      for (OneofDescriptor oneOfDescriptor : oneOfDescriptors) {
        String unionName = oneOfDescriptor.getName() + "_" + oneOfDescriptor.getIndex();
        builder.field(unionName, toConnectSchema(ctx, oneOfDescriptor));
      }
      List<FieldDescriptor> fieldDescriptors = descriptor.getFields();
      for (FieldDescriptor fieldDescriptor : fieldDescriptors) {
        OneofDescriptor oneOfDescriptor = fieldDescriptor.getRealContainingOneof();
        if (oneOfDescriptor != null) {
          // Already added field as oneof
          continue;
        }
        builder.field(fieldDescriptor.getName(), toConnectSchema(ctx, fieldDescriptor));
      }
    }

    if (version != null) {
      builder.version(version);
    }

    return builder;
  }

  private Schema toConnectSchema(ToConnectContext ctx, OneofDescriptor descriptor) {
    SchemaBuilder builder = SchemaBuilder.struct();
    String name = enhancedSchemaSupport ? descriptor.getFullName() : descriptor.getName();
    builder.name(PROTOBUF_TYPE_UNION_PREFIX + name);
    List<FieldDescriptor> fieldDescriptors = descriptor.getFields();
    for (FieldDescriptor fieldDescriptor : fieldDescriptors) {
      builder.field(fieldDescriptor.getName(), toConnectSchema(ctx, fieldDescriptor));
    }
    builder.optional();
    return builder.build();
  }

  private Schema toConnectSchema(ToConnectContext ctx, FieldDescriptor descriptor) {
    SchemaBuilder builder;

    switch (descriptor.getType()) {
      case INT32:
      case SINT32:
      case SFIXED32: {
        if (descriptor.getOptions().hasExtension(MetaProto.fieldMeta)) {
          Meta fieldMeta = descriptor.getOptions().getExtension(MetaProto.fieldMeta);
          Map<String, String> params = fieldMeta.getParamsMap();
          if (params != null) {
            String connectType = params.get(CONNECT_TYPE_PROP);
            if (CONNECT_TYPE_INT8.equals(connectType)) {
              builder = SchemaBuilder.int8();
              break;
            } else if (CONNECT_TYPE_INT16.equals(connectType)) {
              builder = SchemaBuilder.int16();
              break;
            }
          }
        }
        builder = SchemaBuilder.int32();
        if (descriptor.getType() != FieldDescriptor.Type.INT32) {
          builder.parameter(PROTOBUF_TYPE_PROP, descriptor.getType().toString().toLowerCase());
        }
        break;
      }

      case UINT32:
      case FIXED32:
      case INT64:
      case UINT64:
      case SINT64:
      case FIXED64:
      case SFIXED64: {
        builder = SchemaBuilder.int64();
        if (descriptor.getType() != FieldDescriptor.Type.INT64) {
          builder.parameter(PROTOBUF_TYPE_PROP, descriptor.getType().toString().toLowerCase());
        }
        break;
      }

      case FLOAT: {
        builder = SchemaBuilder.float32();
        break;
      }

      case DOUBLE: {
        builder = SchemaBuilder.float64();
        break;
      }

      case BOOL: {
        builder = SchemaBuilder.bool();
        break;
      }

      case STRING:
        builder = SchemaBuilder.string();
        break;

      case BYTES:
        builder = SchemaBuilder.bytes();
        break;

      case ENUM:
        builder = SchemaBuilder.string();
        EnumDescriptor enumDescriptor = descriptor.getEnumType();
        String name = enhancedSchemaSupport
            ? enumDescriptor.getFullName() : enumDescriptor.getName();
        builder.name(name);
        builder.parameter(PROTOBUF_TYPE_ENUM, enumDescriptor.getName());
        for (EnumValueDescriptor enumValueDesc : enumDescriptor.getValues()) {
          String enumSymbol = enumValueDesc.getName();
          String enumTag = String.valueOf(enumValueDesc.getNumber());
          builder.parameter(PROTOBUF_TYPE_ENUM_PREFIX + enumSymbol, enumTag);
        }
        builder.optional();
        break;

      case MESSAGE: {
        String fullName = descriptor.getMessageType().getFullName();
        switch (fullName) {
          case PROTOBUF_DECIMAL_TYPE:
            Integer precision = null;
            int scale = 0;
            if (descriptor.getOptions().hasExtension(MetaProto.fieldMeta)) {
              Meta fieldMeta = descriptor.getOptions().getExtension(MetaProto.fieldMeta);
              Map<String, String> params = fieldMeta.getParamsMap();
              String precisionStr = params.get(PROTOBUF_PRECISION_PROP);
              if (precisionStr != null) {
                try {
                  precision = Integer.parseInt(precisionStr);
                } catch (NumberFormatException e) {
                  // ignore
                }
              }
              String scaleStr = params.get(PROTOBUF_SCALE_PROP);
              if (scaleStr != null) {
                try {
                  scale = Integer.parseInt(scaleStr);
                } catch (NumberFormatException e) {
                  // ignore
                }
              }
            }
            builder = Decimal.builder(scale);
            if (precision != null) {
              builder.parameter(CONNECT_PRECISION_PROP, precision.toString());
            }
            break;
          case PROTOBUF_DATE_TYPE:
            builder = Date.builder();
            break;
          case PROTOBUF_TIME_TYPE:
            builder = Time.builder();
            break;
          case PROTOBUF_TIMESTAMP_TYPE:
            builder = Timestamp.builder();
            break;
          default:
            builder = toUnwrappedOrStructSchema(ctx, descriptor);
            break;
        }
        builder.optional();
        break;
      }

      default:
        throw new DataException("Unknown Connect schema type: " + descriptor.getType());
    }

    if (descriptor.isRepeated() && builder.type() != Schema.Type.MAP) {
      Schema schema = builder.optional().build();
      builder = SchemaBuilder.array(schema);
      builder.optional();
    }

    if (useOptionalForNullables) {
      if (descriptor.hasOptionalKeyword()) {
        builder.optional();
      }
    } else if (!useWrapperForNullables) {
      builder.optional();
    }
    builder.parameter(PROTOBUF_TYPE_TAG, String.valueOf(descriptor.getNumber()));
    return builder.build();
  }

  private SchemaBuilder toUnwrappedOrStructSchema(
          ToConnectContext ctx, FieldDescriptor descriptor) {
    if (!useWrapperForNullables) {
      return toStructSchema(ctx, descriptor);
    }
    SchemaBuilder builder = toUnwrappedSchema(descriptor.getMessageType());
    return builder != null ? builder : toStructSchema(ctx, descriptor);
  }

  private SchemaBuilder toUnwrappedSchema(Descriptor descriptor) {
    String fullName = descriptor.getFullName();
    switch (fullName) {
      case PROTOBUF_DOUBLE_WRAPPER_TYPE:
        return SchemaBuilder.float64();
      case PROTOBUF_FLOAT_WRAPPER_TYPE:
        return SchemaBuilder.float32();
      case PROTOBUF_INT64_WRAPPER_TYPE:
        return SchemaBuilder.int64();
      case PROTOBUF_UINT64_WRAPPER_TYPE:
        return SchemaBuilder.int64();
      case PROTOBUF_INT32_WRAPPER_TYPE:
        return SchemaBuilder.int32();
      case PROTOBUF_UINT32_WRAPPER_TYPE:
        return SchemaBuilder.int64();
      case PROTOBUF_BOOL_WRAPPER_TYPE:
        return SchemaBuilder.bool();
      case PROTOBUF_STRING_WRAPPER_TYPE:
        return SchemaBuilder.string();
      case PROTOBUF_BYTES_WRAPPER_TYPE:
        return SchemaBuilder.bytes();
      default:
        return null;
    }
  }

  private SchemaBuilder toStructSchema(ToConnectContext ctx, FieldDescriptor descriptor) {
    if (isMapDescriptor(descriptor)) {
      return toMapSchema(ctx, descriptor.getMessageType());
    }
    String fullName = descriptor.getMessageType().getFullName();
    SchemaBuilder builder = ctx.get(fullName);
    if (builder != null) {
      builder = new SchemaWrapper(builder);
    } else {
      builder = toConnectSchema(ctx, descriptor.getMessageType(), null);
    }
    return builder;
  }

  private static boolean isMapDescriptor(
      FieldDescriptor fieldDescriptor
  ) {
    if (!fieldDescriptor.isRepeated()) {
      return false;
    }
    Descriptor descriptor = fieldDescriptor.getMessageType();
    List<FieldDescriptor> fieldDescriptors = descriptor.getFields();
    return descriptor.getName().endsWith(MAP_ENTRY_SUFFIX)
        && fieldDescriptors.size() == 2
        && fieldDescriptors.get(0).getName().equals(KEY_FIELD)
        && fieldDescriptors.get(1).getName().equals(VALUE_FIELD)
        && !fieldDescriptors.get(0).isRepeated()
        && !fieldDescriptors.get(1).isRepeated();
  }

  private SchemaBuilder toMapSchema(ToConnectContext ctx, Descriptor descriptor) {
    List<FieldDescriptor> fieldDescriptors = descriptor.getFields();
    String name = ProtobufSchema.toMapField(descriptor.getName());
    return SchemaBuilder.map(toConnectSchema(ctx, fieldDescriptors.get(0)),
        toConnectSchema(ctx, fieldDescriptors.get(1))
    ).name(name);
  }

  /**
   * Split a full dotted-syntax name into a namespace and a single-component name.
   */
  private String[] splitName(String fullName) {
    String[] result = new String[2];
    int indexLastDot = fullName.lastIndexOf('.');
    if (indexLastDot >= 0) {
      result[0] = fullName.substring(0, indexLastDot);
      result[1] = fullName.substring(indexLastDot + 1);
    } else {
      result[0] = null;
      result[1] = fullName;
    }
    result[1] = scrubName(result[1]);
    return result;
  }

  /**
   * Strip the namespace from a name.
   */
  private String getUnqualifiedName(FromConnectContext ctx, String name) {
    String fullName = getNameOrDefault(ctx, name);
    int indexLastDot = fullName.lastIndexOf('.');
    String result;
    if (indexLastDot >= 0) {
      result = fullName.substring(indexLastDot + 1);
    } else {
      result = fullName;
    }
    return scrubName(result);
  }

  private String scrubName(String name) {
    return scrubInvalidNames ? doScrubName(name) : name;
  }

  // Visible for testing
  protected static String doScrubName(String name) {
    try {
      if (name == null) {
        return name;
      }
      String encoded = URLEncoder.encode(name, "UTF-8");
      if (!NAME_START_CHAR.matcher(encoded).lookingAt()) {
        encoded = "x" + encoded;  // use an arbitrary valid prefix
      }
      encoded = NAME_INVALID_CHARS.matcher(encoded).replaceAll("_");
      return encoded;
    } catch (UnsupportedEncodingException e) {
      return name;
    }
  }

  private String getNameOrDefault(FromConnectContext ctx, String name) {
    return name != null && !name.isEmpty()
           ? name
           : DEFAULT_SCHEMA_NAME + ctx.incrementAndGetNameIndex();
  }

  /**
   * Wraps a SchemaBuilder.
   * The internal builder should never be returned, so that the schema is not built prematurely.
   */
  static class SchemaWrapper extends SchemaBuilder {

    private final SchemaBuilder builder;
    // Parameters that override the ones in builder
    private final Map<String, String> parameters;

    public SchemaWrapper(SchemaBuilder builder) {
      super(Type.STRUCT);
      this.builder = builder;
      this.parameters = new LinkedHashMap<>();
    }

    @Override
    public boolean isOptional() {
      return builder.isOptional();
    }

    @Override
    public SchemaBuilder optional() {
      builder.optional();
      return this;
    }

    @Override
    public SchemaBuilder required() {
      builder.required();
      return this;
    }

    @Override
    public Object defaultValue() {
      return builder.defaultValue();
    }

    @Override
    public SchemaBuilder defaultValue(Object value) {
      builder.defaultValue(value);
      return this;
    }

    @Override
    public String name() {
      return builder.name();
    }

    @Override
    public SchemaBuilder name(String name) {
      builder.name(name);
      return this;
    }

    @Override
    public Integer version() {
      return builder.version();
    }

    @Override
    public SchemaBuilder version(Integer version) {
      builder.version(version);
      return this;
    }

    @Override
    public String doc() {
      return builder.doc();
    }

    @Override
    public SchemaBuilder doc(String doc) {
      builder.doc(doc);
      return this;
    }

    @Override
    public Map<String, String> parameters() {
      Map<String, String> allParameters = new HashMap<>();
      if (builder.parameters() != null) {
        allParameters.putAll(builder.parameters());
      }
      allParameters.putAll(parameters);
      return allParameters;
    }

    @Override
    public SchemaBuilder parameters(Map<String, String> props) {
      parameters.putAll(props);
      return this;
    }

    @Override
    public SchemaBuilder parameter(String propertyName, String propertyValue) {
      parameters.put(propertyName, propertyValue);
      return this;
    }

    @Override
    public Type type() {
      return builder.type();
    }

    @Override
    public List<Field> fields() {
      return builder.fields();
    }

    @Override
    public Field field(String fieldName) {
      return builder.field(fieldName);
    }

    @Override
    public SchemaBuilder field(String fieldName, Schema fieldSchema) {
      builder.field(fieldName, fieldSchema);
      return this;
    }

    @Override
    public Schema keySchema() {
      return builder.keySchema();
    }

    @Override
    public Schema valueSchema() {
      return builder.valueSchema();
    }

    @Override
    public Schema build() {
      // Don't create a ConnectSchema
      return this;
    }

    @Override
    public Schema schema() {
      // Don't create a ConnectSchema
      return this;
    }
  }

  private interface LogicalTypeConverter {
    Object convert(Schema schema, Object value);
  }

  /**
   * Class that holds the context for performing {@code toConnectSchema}
   */
  private static class ToConnectContext {
    private final Map<String, SchemaBuilder> messageToStructMap;

    public ToConnectContext() {
      this.messageToStructMap = new HashMap<>();
    }

    public SchemaBuilder get(String messageName) {
      return messageToStructMap.get(messageName);
    }

    public void put(String messageName, SchemaBuilder builder) {
      messageToStructMap.put(messageName, builder);
    }
  }

  /**
   * Class that holds the context for performing {@code fromConnectSchema}
   */
  private static class FromConnectContext {
    private final Set<String> structNames;
    private int defaultSchemaNameIndex = 0;

    public FromConnectContext() {
      this.structNames = new HashSet<>();
    }

    public boolean contains(String structName) {
      return structName != null ? structNames.contains(structName) : false;
    }

    public void add(String structName) {
      if (structName != null) {
        structNames.add(structName);
      }
    }

    public int incrementAndGetNameIndex() {
      return ++defaultSchemaNameIndex;
    }
  }
}<|MERGE_RESOLUTION|>--- conflicted
+++ resolved
@@ -287,15 +287,8 @@
   private static Pattern NAME_START_CHAR = Pattern.compile("^[A-Za-z]");  // underscore not allowed
   private static Pattern NAME_INVALID_CHARS = Pattern.compile("[^A-Za-z0-9_]");
 
-<<<<<<< HEAD
-  private int defaultSchemaNameIndex = 0;
-
   private final Map<Schema, ProtobufSchema> fromConnectSchemaCache;
   private final Map<Pair<String, ProtobufSchema>, Schema> toConnectSchemaCache;
-=======
-  private final Cache<Schema, ProtobufSchema> fromConnectSchemaCache;
-  private final Cache<Pair<String, ProtobufSchema>, Schema> toConnectSchemaCache;
->>>>>>> ac361846
   private boolean enhancedSchemaSupport;
   private boolean scrubInvalidNames;
   private boolean useOptionalForNullables;
