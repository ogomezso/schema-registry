--- conflicted
+++ resolved
@@ -53,6 +53,7 @@
 import org.apache.kafka.connect.data.Decimal;
 import org.apache.kafka.connect.data.Field;
 import org.apache.kafka.connect.data.Schema;
+import org.apache.kafka.connect.data.Schema.Type;
 import org.apache.kafka.connect.data.SchemaAndValue;
 import org.apache.kafka.connect.data.SchemaBuilder;
 import org.apache.kafka.connect.data.Struct;
@@ -751,7 +752,6 @@
       String name,
       int tag
   ) {
-<<<<<<< HEAD
     String label = null;
     if (fieldSchema.type() == Schema.Type.ARRAY) {
       label = "repeated";
@@ -760,13 +760,13 @@
       label = "repeated";
     }
     Map<String, String> params = new HashMap<>();
-    String type = dataTypeFromConnectSchema(fieldSchema, name, params);
+    String type = dataTypeFromConnectSchema(ctx, fieldSchema, name, params);
     Object defaultVal = null;
     if (fieldSchema.type() == Schema.Type.STRUCT) {
       String fieldSchemaName = fieldSchema.name();
       if (fieldSchemaName != null && fieldSchemaName.startsWith(PROTOBUF_TYPE_UNION_PREFIX)) {
         String unionName =
-            getUnqualifiedName(fieldSchemaName.substring(PROTOBUF_TYPE_UNION_PREFIX.length()));
+            getUnqualifiedName(ctx, fieldSchemaName.substring(PROTOBUF_TYPE_UNION_PREFIX.length()));
         oneofDefinitionFromConnectSchema(ctx, schema, message, fieldSchema, unionName);
         return null;
       } else {
@@ -778,44 +778,6 @@
               type,
               fieldSchema
           ));
-=======
-    try {
-      String label = fieldSchema.isOptional() ? "optional" : "required";
-      if (fieldSchema.type() == Schema.Type.ARRAY) {
-        label = "repeated";
-        fieldSchema = fieldSchema.valueSchema();
-      } else if (fieldSchema.type() == Schema.Type.MAP) {
-        label = "repeated";
-      }
-      String type = dataTypeFromConnectSchema(ctx, fieldSchema, name);
-      Object defaultVal = null;
-      if (fieldSchema.type() == Schema.Type.STRUCT) {
-        String fieldSchemaName = fieldSchema.name();
-        if (fieldSchemaName != null && fieldSchemaName.startsWith(PROTOBUF_TYPE_UNION_PREFIX)) {
-          String unionName = getUnqualifiedName(
-              ctx, fieldSchemaName.substring(PROTOBUF_TYPE_UNION_PREFIX.length()));
-          oneofDefinitionFromConnectSchema(ctx, schema, message, fieldSchema, unionName);
-          return null;
-        } else {
-          if (!ctx.contains(type)) {
-            ctx.add(type);
-            message.addMessageDefinition(messageDefinitionFromConnectSchema(
-                ctx,
-                schema,
-                type,
-                fieldSchema
-            ));
-          }
-        }
-      } else if (fieldSchema.type() == Schema.Type.MAP) {
-        message.addMessageDefinition(
-            mapDefinitionFromConnectSchema(ctx, schema, type, fieldSchema));
-      } else if (fieldSchema.parameters() != null && fieldSchema.parameters()
-          .containsKey(PROTOBUF_TYPE_ENUM)) {
-        String enumName = getUnqualifiedName(ctx, fieldSchema.name());
-        if (!message.containsEnum(enumName)) {
-          message.addEnumDefinition(enumDefinitionFromConnectSchema(ctx, schema, fieldSchema));
->>>>>>> 4ef70765
         }
       }
     } else if (fieldSchema.type() == Schema.Type.MAP) {
@@ -823,9 +785,9 @@
           mapDefinitionFromConnectSchema(ctx, schema, type, fieldSchema));
     } else if (fieldSchema.parameters() != null && fieldSchema.parameters()
         .containsKey(PROTOBUF_TYPE_ENUM)) {
-      String enumName = getUnqualifiedName(fieldSchema.name());
+      String enumName = getUnqualifiedName(ctx, fieldSchema.name());
       if (!message.containsEnum(enumName)) {
-        message.addEnumDefinition(enumDefinitionFromConnectSchema(schema, fieldSchema));
+        message.addEnumDefinition(enumDefinitionFromConnectSchema(ctx, schema, fieldSchema));
       }
     } else {
       DynamicSchema dynamicSchema = typeToDynamicSchema(type);
@@ -1021,8 +983,7 @@
   }
 
   private String dataTypeFromConnectSchema(
-<<<<<<< HEAD
-      Schema schema, String fieldName, Map<String, String> params) {
+      FromConnectContext ctx, Schema schema, String fieldName, Map<String, String> params) {
     if (isDecimalSchema(schema)) {
       if (schema.parameters() != null) {
         String precision = schema.parameters().get(CONNECT_PRECISION_PROP);
@@ -1042,9 +1003,6 @@
     } else if (isTimestampSchema(schema)) {
       return PROTOBUF_TIMESTAMP_TYPE;
     }
-=======
-      FromConnectContext ctx, Schema schema, String fieldName) {
->>>>>>> 4ef70765
     switch (schema.type()) {
       case INT8:
         params.put(CONNECT_TYPE_PROP, CONNECT_TYPE_INT8);
