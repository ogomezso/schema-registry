/*
 * Copyright 2020 Confluent Inc.
 *
 * Licensed under the Confluent Community License (the "License"); you may not use
 * this file except in compliance with the License.  You may obtain a copy of the
 * License at
 *
 * http://www.confluent.io/confluent-community-license
 *
 * Unless required by applicable law or agreed to in writing, software
 * distributed under the License is distributed on an "AS IS" BASIS, WITHOUT
 * WARRANTIES OF ANY KIND, either express or implied.  See the License for the
 * specific language governing permissions and limitations under the License.
 *
 */

package io.confluent.kafka.schemaregistry.protobuf;

import com.google.common.collect.ImmutableList;
import com.google.protobuf.AnyProto;
import com.google.protobuf.ApiProto;
import com.google.protobuf.DescriptorProtos;
import com.google.protobuf.DescriptorProtos.DescriptorProto;
import com.google.protobuf.DescriptorProtos.DescriptorProto.ReservedRange;
import com.google.protobuf.DescriptorProtos.EnumDescriptorProto;
import com.google.protobuf.DescriptorProtos.EnumDescriptorProto.EnumReservedRange;
import com.google.protobuf.DescriptorProtos.EnumValueDescriptorProto;
import com.google.protobuf.DescriptorProtos.FieldDescriptorProto;
import com.google.protobuf.DescriptorProtos.FieldOptions.CType;
import com.google.protobuf.DescriptorProtos.FieldOptions.JSType;
import com.google.protobuf.DescriptorProtos.FileDescriptorProto;
import com.google.protobuf.DescriptorProtos.FileOptions.OptimizeMode;
import com.google.protobuf.DescriptorProtos.MethodDescriptorProto;
import com.google.protobuf.DescriptorProtos.MethodOptions.IdempotencyLevel;
import com.google.protobuf.DescriptorProtos.OneofDescriptorProto;
import com.google.protobuf.DescriptorProtos.ServiceDescriptorProto;
import com.google.protobuf.Descriptors;
import com.google.protobuf.Descriptors.Descriptor;
import com.google.protobuf.Descriptors.FieldDescriptor;
import com.google.protobuf.Descriptors.FileDescriptor;
import com.google.protobuf.DurationProto;
import com.google.protobuf.DynamicMessage;
import com.google.protobuf.EmptyProto;
import com.google.protobuf.FieldMaskProto;
import com.google.protobuf.SourceContextProto;
import com.google.protobuf.StructProto;
import com.google.protobuf.TimestampProto;
import com.google.protobuf.TypeProto;
import com.google.protobuf.WrappersProto;
import com.google.type.CalendarPeriodProto;
import com.google.type.ColorProto;
import com.google.type.DateProto;
import com.google.type.DateTimeProto;
import com.google.type.DayOfWeekProto;
import com.google.type.ExprProto;
import com.google.type.FractionProto;
import com.google.type.IntervalProto;
import com.google.type.LatLngProto;
import com.google.type.MoneyProto;
import com.google.type.MonthProto;
import com.google.type.PhoneNumberProto;
import com.google.type.PostalAddressProto;
import com.google.type.QuaternionProto;
import com.google.type.TimeOfDayProto;
import com.squareup.wire.Syntax;
import com.squareup.wire.schema.Field;
import com.squareup.wire.schema.Location;
import com.squareup.wire.schema.ProtoType;
import com.squareup.wire.schema.internal.parser.EnumConstantElement;
import com.squareup.wire.schema.internal.parser.EnumElement;
import com.squareup.wire.schema.internal.parser.FieldElement;
import com.squareup.wire.schema.internal.parser.MessageElement;
import com.squareup.wire.schema.internal.parser.OneOfElement;
import com.squareup.wire.schema.internal.parser.OptionElement;
import com.squareup.wire.schema.internal.parser.OptionElement.Kind;
import com.squareup.wire.schema.internal.parser.ProtoFileElement;
import com.squareup.wire.schema.internal.parser.ProtoParser;
import com.squareup.wire.schema.internal.parser.ReservedElement;
import com.squareup.wire.schema.internal.parser.RpcElement;
import com.squareup.wire.schema.internal.parser.ServiceElement;
import com.squareup.wire.schema.internal.parser.TypeElement;
import io.confluent.kafka.schemaregistry.protobuf.dynamic.ServiceDefinition;
import io.confluent.protobuf.MetaProto;
import io.confluent.protobuf.MetaProto.Meta;
import io.confluent.protobuf.type.DecimalProto;
import java.util.LinkedHashMap;
import kotlin.ranges.IntRange;
import org.slf4j.Logger;
import org.slf4j.LoggerFactory;

import java.util.ArrayList;
import java.util.Base64;
import java.util.Collections;
import java.util.HashMap;
import java.util.HashSet;
import java.util.List;
import java.util.Map;
import java.util.Objects;
import java.util.Optional;
import java.util.Set;
import java.util.stream.Collectors;

import io.confluent.kafka.schemaregistry.ParsedSchema;
import io.confluent.kafka.schemaregistry.client.rest.entities.SchemaReference;
import io.confluent.kafka.schemaregistry.protobuf.diff.Difference;
import io.confluent.kafka.schemaregistry.protobuf.diff.SchemaDiff;
import io.confluent.kafka.schemaregistry.protobuf.dynamic.DynamicSchema;
import io.confluent.kafka.schemaregistry.protobuf.dynamic.EnumDefinition;
import io.confluent.kafka.schemaregistry.protobuf.dynamic.MessageDefinition;

import static com.google.common.base.CaseFormat.LOWER_UNDERSCORE;
import static com.google.common.base.CaseFormat.UPPER_CAMEL;

public class ProtobufSchema implements ParsedSchema {

  private static final Logger log = LoggerFactory.getLogger(ProtobufSchema.class);

  public static final String TYPE = "PROTOBUF";

  public static final String SERIALIZED_FORMAT = "serialized";

  public static final String PROTO2 = "proto2";
  public static final String PROTO3 = "proto3";

  public static final String DOC_FIELD = "doc";
  public static final String PARAMS_FIELD = "params";
  public static final String PRECISION_KEY = "precision";
  public static final String SCALE_KEY = "scale";

  public static final String DEFAULT_NAME = "default";
  public static final String MAP_ENTRY_SUFFIX = "Entry";  // Suffix used by protoc
  public static final String KEY_FIELD = "key";
  public static final String VALUE_FIELD = "value";

  private static final String CONFLUENT_FILE_META = "confluent.file_meta";
  private static final String CONFLUENT_MESSAGE_META = "confluent.message_meta";
  private static final String CONFLUENT_FIELD_META = "confluent.field_meta";
  private static final String CONFLUENT_ENUM_META = "confluent.enum_meta";
  private static final String CONFLUENT_ENUM_VALUE_META = "confluent.enum_value_meta";

  private static final String JAVA_PACKAGE = "java_package";
  private static final String JAVA_OUTER_CLASSNAME = "java_outer_classname";
  private static final String JAVA_MULTIPLE_FILES = "java_multiple_files";
  private static final String JAVA_STRING_CHECK_UTF8 = "java_string_check_utf8";
  private static final String OPTIMIZE_FOR = "optimize_for";
  private static final String GO_PACKAGE = "go_package";
  private static final String CC_GENERIC_SERVICES = "cc_generic_services";
  private static final String JAVA_GENERIC_SERVICES = "java_generic_services";
  private static final String PY_GENERIC_SERVICES = "py_generic_services";
  private static final String PHP_GENERIC_SERVICES = "php_generic_services";
  private static final String DEPRECATED = "deprecated";
  private static final String CC_ENABLE_ARENAS = "cc_enable_arenas";
  private static final String OBJC_CLASS_PREFIX = "objc_class_prefix";
  private static final String CSHARP_NAMESPACE = "csharp_namespace";
  private static final String SWIFT_PREFIX = "swift_prefix";
  private static final String PHP_CLASS_PREFIX = "php_class_prefix";
  private static final String PHP_NAMESPACE = "php_namespace";
  private static final String PHP_METADATA_NAMESPACE = "php_metadata_namespace";
  private static final String RUBY_PACKAGE = "ruby_package";

  private static final String NO_STANDARD_DESCRIPTOR_ACCESSOR = "no_standard_descriptor_accessor";
  private static final String MAP_ENTRY = "map_entry";

  private static final String CTYPE = "ctype";
  private static final String PACKED = "packed";
  private static final String JSTYPE = "jstype";

  private static final String ALLOW_ALIAS = "allow_alias";

  private static final String IDEMPOTENCY_LEVEL = "idempotency_level";

  public static final Location DEFAULT_LOCATION = Location.get("");

  public static final String CFLT_META_LOCATION = "confluent/meta.proto";
  public static final String CFLT_DECIMAL_LOCATION = "confluent/type/decimal.proto";
  public static final String CALENDAR_PERIOD_LOCATION = "google/type/calendar_period.proto";
  public static final String COLOR_LOCATION = "google/type/color.proto";
  public static final String DATE_LOCATION = "google/type/date.proto";
  public static final String DATETIME_LOCATION = "google/type/datetime.proto";
  public static final String DAY_OF_WEEK_LOCATION = "google/type/dayofweek.proto";
  public static final String DECIMAL_LOCATION = "google/type/decimal.proto";
  public static final String EXPR_LOCATION = "google/type/expr.proto";
  public static final String FRACTION_LOCATION = "google/type/fraction.proto";
  public static final String INTERVAL_LOCATION = "google/type/interval.proto";
  public static final String LATLNG_LOCATION = "google/type/latlng.proto";
  public static final String MONEY_LOCATION = "google/type/money.proto";
  public static final String MONTH_LOCATION = "google/type/month.proto";
  public static final String PHONE_NUMBER_LOCATION = "google/type/phone_number.proto";
  public static final String POSTAL_ADDRESS_LOCATION = "google/type/postal_address.proto";
  public static final String QUATERNION_LOCATION = "google/type/quaternion.proto";
  public static final String TIME_OF_DAY_LOCATION = "google/type/timeofday.proto";
  public static final String ANY_LOCATION = "google/protobuf/any.proto";
  public static final String API_LOCATION = "google/protobuf/api.proto";
  public static final String DESCRIPTOR_LOCATION = "google/protobuf/descriptor.proto";
  public static final String DURATION_LOCATION = "google/protobuf/duration.proto";
  public static final String EMPTY_LOCATION = "google/protobuf/empty.proto";
  public static final String FIELD_MASK_LOCATION = "google/protobuf/field_mask.proto";
  public static final String SOURCE_CONTEXT_LOCATION = "google/protobuf/source_context.proto";
  public static final String STRUCT_LOCATION = "google/protobuf/struct.proto";
  public static final String TIMESTAMP_LOCATION = "google/protobuf/timestamp.proto";
  public static final String TYPE_LOCATION = "google/protobuf/type.proto";
  public static final String WRAPPER_LOCATION = "google/protobuf/wrappers.proto";

  private static final ProtoFileElement CFLT_META_SCHEMA =
      toProtoFile(MetaProto.getDescriptor().toProto()) ;
  private static final ProtoFileElement CFLT_DECIMAL_SCHEMA =
      toProtoFile(DecimalProto.getDescriptor().toProto()) ;
  private static final ProtoFileElement CALENDAR_PERIOD_SCHEMA =
      toProtoFile(CalendarPeriodProto.getDescriptor().toProto()) ;
  private static final ProtoFileElement COLOR_SCHEMA =
      toProtoFile(ColorProto.getDescriptor().toProto()) ;
  private static final ProtoFileElement DATE_SCHEMA =
      toProtoFile(DateProto.getDescriptor().toProto()) ;
  private static final ProtoFileElement DATETIME_SCHEMA =
      toProtoFile(DateTimeProto.getDescriptor().toProto()) ;
  private static final ProtoFileElement DAY_OF_WEEK_SCHEMA =
      toProtoFile(DayOfWeekProto.getDescriptor().toProto()) ;
  private static final ProtoFileElement DECIMAL_SCHEMA =
      toProtoFile(com.google.type.DecimalProto.getDescriptor().toProto()) ;
  private static final ProtoFileElement EXPR_SCHEMA =
      toProtoFile(ExprProto.getDescriptor().toProto()) ;
  private static final ProtoFileElement FRACTION_SCHEMA =
      toProtoFile(FractionProto.getDescriptor().toProto()) ;
  private static final ProtoFileElement INTERVAL_SCHEMA =
      toProtoFile(IntervalProto.getDescriptor().toProto()) ;
  private static final ProtoFileElement LATLNG_SCHEMA =
      toProtoFile(LatLngProto.getDescriptor().toProto()) ;
  private static final ProtoFileElement MONEY_SCHEMA =
      toProtoFile(MoneyProto.getDescriptor().toProto()) ;
  private static final ProtoFileElement MONTH_SCHEMA =
      toProtoFile(MonthProto.getDescriptor().toProto()) ;
  private static final ProtoFileElement PHONE_NUMBER_SCHEMA =
      toProtoFile(PhoneNumberProto.getDescriptor().toProto()) ;
  private static final ProtoFileElement POSTAL_ADDRESS_SCHEMA =
      toProtoFile(PostalAddressProto.getDescriptor().toProto()) ;
  private static final ProtoFileElement QUATERNION_SCHEMA =
      toProtoFile(QuaternionProto.getDescriptor().toProto()) ;
  private static final ProtoFileElement TIME_OF_DAY_SCHEMA =
      toProtoFile(TimeOfDayProto.getDescriptor().toProto()) ;
  private static final ProtoFileElement ANY_SCHEMA =
      toProtoFile(AnyProto.getDescriptor().toProto()) ;
  private static final ProtoFileElement API_SCHEMA =
      toProtoFile(ApiProto.getDescriptor().toProto()) ;
  private static final ProtoFileElement DESCRIPTOR_SCHEMA =
      toProtoFile(DescriptorProtos.getDescriptor().toProto()) ;
  private static final ProtoFileElement DURATION_SCHEMA =
      toProtoFile(DurationProto.getDescriptor().toProto()) ;
  private static final ProtoFileElement EMPTY_SCHEMA =
      toProtoFile(EmptyProto.getDescriptor().toProto()) ;
  private static final ProtoFileElement FIELD_MASK_SCHEMA =
      toProtoFile(FieldMaskProto.getDescriptor().toProto()) ;
  private static final ProtoFileElement SOURCE_CONTEXT_SCHEMA =
      toProtoFile(SourceContextProto.getDescriptor().toProto()) ;
  private static final ProtoFileElement STRUCT_SCHEMA =
      toProtoFile(StructProto.getDescriptor().toProto()) ;
  private static final ProtoFileElement TIMESTAMP_SCHEMA =
      toProtoFile(TimestampProto.getDescriptor().toProto()) ;
  private static final ProtoFileElement TYPE_SCHEMA =
      toProtoFile(TypeProto.getDescriptor().toProto()) ;
  private static final ProtoFileElement WRAPPER_SCHEMA =
      toProtoFile(WrappersProto.getDescriptor().toProto()) ;

  private static final HashMap<String, ProtoFileElement> KNOWN_DEPENDENCIES;
  
  static {
    KNOWN_DEPENDENCIES = new HashMap<>();
    KNOWN_DEPENDENCIES.put(CFLT_META_LOCATION, CFLT_META_SCHEMA);
    KNOWN_DEPENDENCIES.put(CFLT_DECIMAL_LOCATION, CFLT_DECIMAL_SCHEMA);
    KNOWN_DEPENDENCIES.put(CALENDAR_PERIOD_LOCATION, CALENDAR_PERIOD_SCHEMA);
    KNOWN_DEPENDENCIES.put(COLOR_LOCATION, COLOR_SCHEMA);
    KNOWN_DEPENDENCIES.put(DATE_LOCATION, DATE_SCHEMA);
    KNOWN_DEPENDENCIES.put(DATETIME_LOCATION, DATETIME_SCHEMA);
    KNOWN_DEPENDENCIES.put(DAY_OF_WEEK_LOCATION, DAY_OF_WEEK_SCHEMA);
    KNOWN_DEPENDENCIES.put(DECIMAL_LOCATION, DECIMAL_SCHEMA);
    KNOWN_DEPENDENCIES.put(EXPR_LOCATION, EXPR_SCHEMA);
    KNOWN_DEPENDENCIES.put(FRACTION_LOCATION, FRACTION_SCHEMA);
    KNOWN_DEPENDENCIES.put(INTERVAL_LOCATION, INTERVAL_SCHEMA);
    KNOWN_DEPENDENCIES.put(LATLNG_LOCATION, LATLNG_SCHEMA);
    KNOWN_DEPENDENCIES.put(MONEY_LOCATION, MONEY_SCHEMA);
    KNOWN_DEPENDENCIES.put(MONTH_LOCATION, MONTH_SCHEMA);
    KNOWN_DEPENDENCIES.put(PHONE_NUMBER_LOCATION, PHONE_NUMBER_SCHEMA);
    KNOWN_DEPENDENCIES.put(POSTAL_ADDRESS_LOCATION, POSTAL_ADDRESS_SCHEMA);
    KNOWN_DEPENDENCIES.put(QUATERNION_LOCATION, QUATERNION_SCHEMA);
    KNOWN_DEPENDENCIES.put(TIME_OF_DAY_LOCATION, TIME_OF_DAY_SCHEMA);
    KNOWN_DEPENDENCIES.put(ANY_LOCATION, ANY_SCHEMA);
    KNOWN_DEPENDENCIES.put(API_LOCATION, API_SCHEMA);
    KNOWN_DEPENDENCIES.put(DESCRIPTOR_LOCATION, DESCRIPTOR_SCHEMA);
    KNOWN_DEPENDENCIES.put(DURATION_LOCATION, DURATION_SCHEMA);
    KNOWN_DEPENDENCIES.put(EMPTY_LOCATION, EMPTY_SCHEMA);
    KNOWN_DEPENDENCIES.put(FIELD_MASK_LOCATION, FIELD_MASK_SCHEMA);
    KNOWN_DEPENDENCIES.put(SOURCE_CONTEXT_LOCATION, SOURCE_CONTEXT_SCHEMA);
    KNOWN_DEPENDENCIES.put(STRUCT_LOCATION, STRUCT_SCHEMA);
    KNOWN_DEPENDENCIES.put(TIMESTAMP_LOCATION, TIMESTAMP_SCHEMA);
    KNOWN_DEPENDENCIES.put(TYPE_LOCATION, TYPE_SCHEMA);
    KNOWN_DEPENDENCIES.put(WRAPPER_LOCATION, WRAPPER_SCHEMA);
  }

  public static Set<String> knownTypes() {
    return KNOWN_DEPENDENCIES.keySet();
  }

  private final ProtoFileElement schemaObj;

  private final Integer version;

  private final String name;

  private final List<SchemaReference> references;

  private final Map<String, ProtoFileElement> dependencies;

  private transient String canonicalString;

  private transient DynamicSchema dynamicSchema;

  private transient Descriptor descriptor;

  private transient int hashCode = NO_HASHCODE;

  private static final int NO_HASHCODE = Integer.MIN_VALUE;

  private static final Base64.Encoder base64Encoder = Base64.getEncoder();

  private static final Base64.Decoder base64Decoder = Base64.getDecoder();

  public ProtobufSchema(String schemaString) {
    this(schemaString, Collections.emptyList(), Collections.emptyMap(), null, null);
  }

  public ProtobufSchema(
      String schemaString,
      List<SchemaReference> references,
      Map<String, String> resolvedReferences,
      Integer version,
      String name
  ) {
    try {
      this.schemaObj = toProtoFile(schemaString);
      this.version = version;
      this.name = name;
      this.references = Collections.unmodifiableList(references);
      this.dependencies = Collections.unmodifiableMap(resolvedReferences.entrySet()
          .stream()
          .collect(Collectors.toMap(
              Map.Entry::getKey,
              e -> toProtoFile(e.getValue())
          )));
    } catch (IllegalStateException e) {
      log.error("Could not parse Protobuf schema " + schemaString
          + " with references " + references, e);
      throw e;
    }
  }

  public ProtobufSchema(
      ProtoFileElement protoFileElement,
      List<SchemaReference> references,
      Map<String, ProtoFileElement> dependencies
  ) {
    this.schemaObj = protoFileElement;
    this.version = null;
    this.name = null;
    this.references = Collections.unmodifiableList(references);
    this.dependencies = Collections.unmodifiableMap(dependencies);
  }

  public ProtobufSchema(Descriptor descriptor) {
    this(descriptor, Collections.emptyList());
  }

  public ProtobufSchema(Descriptor descriptor, List<SchemaReference> references) {
    Map<String, ProtoFileElement> dependencies = new HashMap<>();
    this.schemaObj = toProtoFile(descriptor.getFile(), dependencies);
    this.version = null;
    this.name = descriptor.getFullName();
    this.references = Collections.unmodifiableList(references);
    this.dependencies = Collections.unmodifiableMap(dependencies);
    this.descriptor = descriptor;
  }

  private ProtobufSchema(
      ProtoFileElement schemaObj,
      Integer version,
      String name,
      List<SchemaReference> references,
      Map<String, ProtoFileElement> dependencies,
      String canonicalString,
      DynamicSchema dynamicSchema,
      Descriptor descriptor
  ) {
    this.schemaObj = schemaObj;
    this.version = version;
    this.name = name;
    this.references = references;
    this.dependencies = dependencies;
    this.canonicalString = canonicalString;
    this.dynamicSchema = dynamicSchema;
    this.descriptor = descriptor;
  }

  public ProtobufSchema copy() {
    return new ProtobufSchema(
        this.schemaObj,
        this.version,
        this.name,
        this.references,
        this.dependencies,
        this.canonicalString,
        this.dynamicSchema,
        this.descriptor
    );
  }

  public ProtobufSchema copy(Integer version) {
    return new ProtobufSchema(
        this.schemaObj,
        version,
        this.name,
        this.references,
        this.dependencies,
        this.canonicalString,
        this.dynamicSchema,
        this.descriptor
    );
  }

  public ProtobufSchema copy(String name) {
    return new ProtobufSchema(
        this.schemaObj,
        this.version,
        name,
        this.references,
        this.dependencies,
        this.canonicalString,
        this.dynamicSchema,
        // reset descriptor if names not equal
        Objects.equals(this.name, name) ? this.descriptor : null
    );
  }

  public ProtobufSchema copy(List<SchemaReference> references) {
    return new ProtobufSchema(
        this.schemaObj,
        this.version,
        this.name,
        references,
        this.dependencies,
        this.canonicalString,
        this.dynamicSchema,
        this.descriptor
    );
  }

  private ProtoFileElement toProtoFile(String schema) {
    try {
      return ProtoParser.Companion.parse(DEFAULT_LOCATION, schema);
    } catch (Exception e) {
      try {
        // Attempt to parse binary FileDescriptorProto
        byte[] bytes = base64Decoder.decode(schema);
        return toProtoFile(FileDescriptorProto.parseFrom(bytes));
      } catch (Exception pe) {
        throw new IllegalArgumentException("Could not parse Protobuf", e);
      }
    }
  }

  private static ProtoFileElement toProtoFile(
      FileDescriptor file, Map<String, ProtoFileElement> dependencies
  ) {
    for (FileDescriptor dependency : file.getDependencies()) {
      String depName = dependency.getName();
      dependencies.put(depName, toProtoFile(dependency, dependencies));
    }
    return toProtoFile(file.toProto());
  }

  private static ProtoFileElement toProtoFile(FileDescriptorProto file) {
    String packageName = file.getPackage();
    // Don't set empty package name
    if ("".equals(packageName)) {
      packageName = null;
    }
    Syntax syntax = null;
    switch (file.getSyntax()) {
      case PROTO2:
        syntax = Syntax.PROTO_2;
        break;
      case PROTO3:
        syntax = Syntax.PROTO_3;
        break;
      default:
        break;
    }
    ImmutableList.Builder<TypeElement> types = ImmutableList.builder();
    for (DescriptorProto md : file.getMessageTypeList()) {
      MessageElement message = toMessage(file, md);
      types.add(message);
    }
    for (EnumDescriptorProto ed : file.getEnumTypeList()) {
      EnumElement enumer = toEnum(ed);
      types.add(enumer);
    }
    ImmutableList.Builder<ServiceElement> services = ImmutableList.builder();
    for (ServiceDescriptorProto sd : file.getServiceList()) {
      ServiceElement service = toService(sd);
      services.add(service);
    }
    ImmutableList.Builder<String> imports = ImmutableList.builder();
    ImmutableList.Builder<String> publicImports = ImmutableList.builder();
    List<String> dependencyList = file.getDependencyList();
    Set<Integer> publicDependencyList = new HashSet<>(file.getPublicDependencyList());
    for (int i = 0; i < dependencyList.size(); i++) {
      String depName = dependencyList.get(i);
      if (publicDependencyList.contains(i)) {
        publicImports.add(depName);
      } else {
        imports.add(depName);
      }
    }
    ImmutableList.Builder<OptionElement> options = ImmutableList.builder();
    if (file.getOptions().hasJavaPackage()) {
      options.add(new OptionElement(
          JAVA_PACKAGE, Kind.STRING, file.getOptions().getJavaPackage(), false));
    }
    if (file.getOptions().hasJavaOuterClassname()) {
      options.add(new OptionElement(
          JAVA_OUTER_CLASSNAME, Kind.STRING, file.getOptions().getJavaOuterClassname(), false));
    }
    if (file.getOptions().hasJavaMultipleFiles()) {
      options.add(new OptionElement(
          JAVA_MULTIPLE_FILES, Kind.BOOLEAN, file.getOptions().getJavaMultipleFiles(), false));
    }
    if (file.getOptions().hasJavaStringCheckUtf8()) {
      options.add(new OptionElement(
          JAVA_STRING_CHECK_UTF8, Kind.BOOLEAN, file.getOptions().getJavaStringCheckUtf8(), false));
    }
    if (file.getOptions().hasOptimizeFor()) {
      options.add(new OptionElement(
          OPTIMIZE_FOR, Kind.ENUM, file.getOptions().getOptimizeFor(), false));
    }
    if (file.getOptions().hasGoPackage()) {
      options.add(new OptionElement(
          GO_PACKAGE, Kind.STRING, file.getOptions().getGoPackage(), false));
    }
    if (file.getOptions().hasCcGenericServices()) {
      options.add(new OptionElement(
          CC_GENERIC_SERVICES, Kind.BOOLEAN, file.getOptions().getCcGenericServices(), false));
    }
    if (file.getOptions().hasJavaGenericServices()) {
      options.add(new OptionElement(
          JAVA_GENERIC_SERVICES, Kind.BOOLEAN, file.getOptions().getJavaGenericServices(), false));
    }
    if (file.getOptions().hasPyGenericServices()) {
      options.add(new OptionElement(
          PY_GENERIC_SERVICES, Kind.BOOLEAN, file.getOptions().getPyGenericServices(), false));
    }
    if (file.getOptions().hasPhpGenericServices()) {
      options.add(new OptionElement(
          PHP_GENERIC_SERVICES, Kind.BOOLEAN, file.getOptions().getPhpGenericServices(), false));
    }
    if (file.getOptions().hasDeprecated()) {
      options.add(new OptionElement(
          DEPRECATED, Kind.BOOLEAN, file.getOptions().getDeprecated(), false));
    }
    if (file.getOptions().hasCcEnableArenas()) {
      options.add(new OptionElement(
          CC_ENABLE_ARENAS, Kind.BOOLEAN, file.getOptions().getCcEnableArenas(), false));
    }
    if (file.getOptions().hasObjcClassPrefix()) {
      options.add(new OptionElement(
          OBJC_CLASS_PREFIX, Kind.STRING, file.getOptions().getObjcClassPrefix(), false));
    }
    if (file.getOptions().hasCsharpNamespace()) {
      options.add(new OptionElement(
          CSHARP_NAMESPACE, Kind.STRING, file.getOptions().getCsharpNamespace(), false));
    }
    if (file.getOptions().hasSwiftPrefix()) {
      options.add(new OptionElement(
          SWIFT_PREFIX, Kind.STRING, file.getOptions().getSwiftPrefix(), false));
    }
    if (file.getOptions().hasPhpClassPrefix()) {
      options.add(new OptionElement(
          PHP_CLASS_PREFIX, Kind.STRING, file.getOptions().getPhpClassPrefix(), false));
    }
    if (file.getOptions().hasPhpNamespace()) {
      options.add(new OptionElement(
          PHP_NAMESPACE, Kind.STRING, file.getOptions().getPhpNamespace(), false));
    }
    if (file.getOptions().hasPhpMetadataNamespace()) {
      options.add(new OptionElement(
          PHP_METADATA_NAMESPACE, Kind.STRING, file.getOptions().getPhpMetadataNamespace(), false));
    }
    if (file.getOptions().hasRubyPackage()) {
      options.add(new OptionElement(
          RUBY_PACKAGE, Kind.STRING, file.getOptions().getRubyPackage(), false));
    }
    if (file.getOptions().hasExtension(MetaProto.fileMeta)) {
      Meta meta = file.getOptions().getExtension(MetaProto.fileMeta);
      OptionElement option = toOption(CONFLUENT_FILE_META, meta);
      if (option != null) {
        options.add(option);
      }
    }
    // NOTE: skip extensions
    return new ProtoFileElement(DEFAULT_LOCATION,
        packageName,
        syntax,
        imports.build(),
        publicImports.build(),
        types.build(),
        services.build(),
        Collections.emptyList(),
        options.build()
    );
  }

  private static MessageElement toMessage(FileDescriptorProto file, DescriptorProto descriptor) {
    String name = descriptor.getName();
    log.trace("*** msg name: {}", name);
    ImmutableList.Builder<FieldElement> fields = ImmutableList.builder();
    ImmutableList.Builder<TypeElement> nested = ImmutableList.builder();
    ImmutableList.Builder<ReservedElement> reserved = ImmutableList.builder();
    LinkedHashMap<String, ImmutableList.Builder<FieldElement>> oneofsMap = new LinkedHashMap<>();
    for (OneofDescriptorProto od : descriptor.getOneofDeclList()) {
      oneofsMap.put(od.getName(), ImmutableList.builder());
    }
    List<Map.Entry<String, ImmutableList.Builder<FieldElement>>> oneofs =
        new ArrayList<>(oneofsMap.entrySet());
    for (FieldDescriptorProto fd : descriptor.getFieldList()) {
      if (fd.hasOneofIndex() && !fd.getProto3Optional()) {
        FieldElement field = toField(file, fd, true);
        oneofs.get(fd.getOneofIndex()).getValue().add(field);
      } else {
        FieldElement field = toField(file, fd, false);
        fields.add(field);
      }
    }
    for (DescriptorProto nestedDesc : descriptor.getNestedTypeList()) {
      MessageElement nestedMessage = toMessage(file, nestedDesc);
      nested.add(nestedMessage);
    }
    for (EnumDescriptorProto nestedDesc : descriptor.getEnumTypeList()) {
      EnumElement nestedEnum = toEnum(nestedDesc);
      nested.add(nestedEnum);
    }
    for (ReservedRange range : descriptor.getReservedRangeList()) {
      ReservedElement reservedElem = toReserved(range);
      reserved.add(reservedElem);
    }
    for (String reservedName : descriptor.getReservedNameList()) {
      ReservedElement reservedElem = new ReservedElement(
          DEFAULT_LOCATION,
          "",
          Collections.singletonList(reservedName)
      );
      reserved.add(reservedElem);
    }
    ImmutableList.Builder<OptionElement> options = ImmutableList.builder();
    if (descriptor.getOptions().hasNoStandardDescriptorAccessor()) {
      OptionElement option = new OptionElement(
          NO_STANDARD_DESCRIPTOR_ACCESSOR, Kind.BOOLEAN,
          descriptor.getOptions().getNoStandardDescriptorAccessor(), false
      );
      options.add(option);
    }
    if (descriptor.getOptions().hasDeprecated()) {
      OptionElement option = new OptionElement(
          DEPRECATED, Kind.BOOLEAN,
          descriptor.getOptions().getDeprecated(), false
      );
      options.add(option);
    }
    if (descriptor.getOptions().hasMapEntry()) {
      OptionElement option = new OptionElement(
          MAP_ENTRY, Kind.BOOLEAN,
          descriptor.getOptions().getMapEntry(), false
      );
      options.add(option);
    }
    if (descriptor.getOptions().hasExtension(MetaProto.messageMeta)) {
      Meta meta = descriptor.getOptions().getExtension(MetaProto.messageMeta);
      OptionElement option = toOption(CONFLUENT_MESSAGE_META, meta);
      if (option != null) {
        options.add(option);
      }
    }
    // NOTE: skip extensions, groups
    return new MessageElement(DEFAULT_LOCATION,
        name,
        "",
        nested.build(),
        options.build(),
        reserved.build(),
        fields.build(),
        oneofs.stream()
            .map(e -> toOneof(e.getKey(), e.getValue()))
            .filter(e -> !e.getFields().isEmpty())
            .collect(Collectors.toList()),
        Collections.emptyList(),
        Collections.emptyList(),
        Collections.emptyList()
    );
  }

  private static OptionElement toOption(String name, Meta meta) {
    Map<String, Object> map = new LinkedHashMap<>();
    String doc = meta.getDoc();
    if (doc != null && !doc.isEmpty()) {
      map.put(DOC_FIELD, doc);
    }
    Map<String, String> params = meta.getParamsMap();
    if (params != null && !params.isEmpty()) {
      List<Map<String, String>> keyValues = new ArrayList<>();
      for (Map.Entry<String, String> entry : params.entrySet()) {
        Map<String, String> keyValue = new LinkedHashMap<>();
        String key = entry.getKey();
        if (PRECISION_KEY.equals(key) || SCALE_KEY.equals(key)) {
          // For backward compatibility, we emit the value first
          keyValue.put(VALUE_FIELD, entry.getValue());
          keyValue.put(KEY_FIELD, key);
        } else {
          keyValue.put(KEY_FIELD, key);
          keyValue.put(VALUE_FIELD, entry.getValue());
        }
        keyValues.add(keyValue);
      }
      map.put(PARAMS_FIELD, keyValues);
    }
    return map.isEmpty() ? null : new OptionElement(name, Kind.MAP, map, true);
  }

  private static OneOfElement toOneof(String name, ImmutableList.Builder<FieldElement> fields) {
    log.trace("*** oneof name: {}", name);
    // NOTE: skip groups
    return new OneOfElement(name, "", fields.build(),
        Collections.emptyList(), Collections.emptyList(), DEFAULT_LOCATION);
  }

  private static EnumElement toEnum(EnumDescriptorProto ed) {
    String name = ed.getName();
    log.trace("*** enum name: {}", name);
    ImmutableList.Builder<EnumConstantElement> constants = ImmutableList.builder();
    for (EnumValueDescriptorProto ev : ed.getValueList()) {
      ImmutableList.Builder<OptionElement> options = ImmutableList.builder();
      if (ev.getOptions().hasDeprecated()) {
        OptionElement option = new OptionElement(
            DEPRECATED, Kind.BOOLEAN,
            ev.getOptions().getDeprecated(), false
        );
        options.add(option);
      }
      if (ev.getOptions().hasExtension(MetaProto.enumValueMeta)) {
        Meta meta = ev.getOptions().getExtension(MetaProto.enumValueMeta);
        OptionElement option = toOption(CONFLUENT_ENUM_VALUE_META, meta);
        if (option != null) {
          options.add(option);
        }
      }
      constants.add(new EnumConstantElement(
          DEFAULT_LOCATION,
          ev.getName(),
          ev.getNumber(),
          "",
          options.build()
      ));
    }
    ImmutableList.Builder<ReservedElement> reserved = ImmutableList.builder();
    for (EnumReservedRange range : ed.getReservedRangeList()) {
      ReservedElement reservedElem = toReserved(range);
      reserved.add(reservedElem);
    }
    for (String reservedName : ed.getReservedNameList()) {
      ReservedElement reservedElem = new ReservedElement(
          DEFAULT_LOCATION,
          "",
          Collections.singletonList(reservedName)
      );
      reserved.add(reservedElem);
    }
    ImmutableList.Builder<OptionElement> options = ImmutableList.builder();
    if (ed.getOptions().hasAllowAlias()) {
      OptionElement option = new OptionElement(
          ALLOW_ALIAS, Kind.BOOLEAN,
          ed.getOptions().getAllowAlias(), false
      );
      options.add(option);
    }
    if (ed.getOptions().hasDeprecated()) {
      OptionElement option = new OptionElement(
          DEPRECATED, Kind.BOOLEAN,
          ed.getOptions().getDeprecated(), false
      );
      options.add(option);
    }
    if (ed.getOptions().hasExtension(MetaProto.enumMeta)) {
      Meta meta = ed.getOptions().getExtension(MetaProto.enumMeta);
      OptionElement option = toOption(CONFLUENT_ENUM_META, meta);
      if (option != null) {
        options.add(option);
      }
    }
<<<<<<< HEAD
    // NOTE: skip some options
    return new EnumElement(DEFAULT_LOCATION, name, "", options.build(), constants.build(),
            Collections.emptyList());
=======
    return new EnumElement(DEFAULT_LOCATION, name, "",
        options.build(), constants.build(), reserved.build());
  }

  private static ReservedElement toReserved(ReservedRange range) {
    List<Object> values = new ArrayList<>();
    int start = range.getStart();
    int end = range.getEnd();
    // inclusive, exclusive
    values.add(start == end - 1 ? start : new IntRange(start, end - 1));
    return new ReservedElement(DEFAULT_LOCATION, "", values);
  }

  private static ReservedElement toReserved(EnumReservedRange range) {
    List<Object> values = new ArrayList<>();
    int start = range.getStart();
    int end = range.getEnd();
    // inclusive, inclusive
    values.add(start == end ? start : new IntRange(start, end));
    return new ReservedElement(DEFAULT_LOCATION, "", values);
  }

  private static ServiceElement toService(ServiceDescriptorProto sd) {
    String name = sd.getName();
    log.trace("*** service name: {}", name);
    ImmutableList.Builder<RpcElement> methods = ImmutableList.builder();
    for (MethodDescriptorProto method : sd.getMethodList()) {
      ImmutableList.Builder<OptionElement> options = ImmutableList.builder();
      if (method.getOptions().hasDeprecated()) {
        OptionElement option = new OptionElement(
            DEPRECATED, Kind.BOOLEAN,
            method.getOptions().getDeprecated(), false
        );
        options.add(option);
      }
      if (method.getOptions().hasIdempotencyLevel()) {
        OptionElement option = new OptionElement(
            IDEMPOTENCY_LEVEL, Kind.ENUM,
            method.getOptions().getIdempotencyLevel(), false
        );
        options.add(option);
      }
      methods.add(new RpcElement(
          DEFAULT_LOCATION,
          method.getName(),
          "",
          method.getInputType(),
          method.getOutputType(),
          method.getClientStreaming(),
          method.getServerStreaming(),
          options.build()
      ));
    }
    ImmutableList.Builder<OptionElement> options = ImmutableList.builder();
    if (sd.getOptions().hasDeprecated()) {
      OptionElement option = new OptionElement(
          DEPRECATED, Kind.BOOLEAN,
          sd.getOptions().getDeprecated(), false
      );
      options.add(option);
    }
    return new ServiceElement(DEFAULT_LOCATION, name, "", methods.build(), options.build());
>>>>>>> e873abba
  }

  private static FieldElement toField(
      FileDescriptorProto file, FieldDescriptorProto fd, boolean inOneof) {
    String name = fd.getName();
    log.trace("*** field name: {}", name);
    ImmutableList.Builder<OptionElement> options = ImmutableList.builder();
    if (fd.getOptions().hasCtype()) {
      OptionElement option = new OptionElement(CTYPE, Kind.ENUM, fd.getOptions().getCtype(), false);
      options.add(option);
    }
    if (fd.getOptions().hasPacked()) {
      OptionElement option =
          new OptionElement(PACKED, Kind.BOOLEAN, fd.getOptions().getPacked(), false);
      options.add(option);
    }
    if (fd.getOptions().hasJstype()) {
      OptionElement option =
          new OptionElement(JSTYPE, Kind.ENUM, fd.getOptions().getJstype(), false);
      options.add(option);
    }
    if (fd.getOptions().hasDeprecated()) {
      OptionElement option =
          new OptionElement(DEPRECATED, Kind.BOOLEAN, fd.getOptions().getDeprecated(), false);
      options.add(option);
    }
    if (fd.getOptions().hasExtension(MetaProto.fieldMeta)) {
      Meta meta = fd.getOptions().getExtension(MetaProto.fieldMeta);
      OptionElement option = toOption(CONFLUENT_FIELD_META, meta);
      if (option != null) {
        options.add(option);
      }
    }
    String jsonName = fd.hasJsonName() ? fd.getJsonName() : null;
    String defaultValue = !PROTO3.equals(file.getSyntax()) && fd.hasDefaultValue()
                          ? fd.getDefaultValue()
                          : null;
    return new FieldElement(DEFAULT_LOCATION,
        inOneof ? null : label(file, fd),
        dataType(fd),
        name,
        defaultValue,
        jsonName,
        fd.getNumber(),
        "",
        options.build()
    );
  }

  private static Field.Label label(FileDescriptorProto file, FieldDescriptorProto fd) {
    if (fd.getProto3Optional()) {
      return Field.Label.OPTIONAL;
    }
    boolean isProto3 = file.getSyntax().equals(PROTO3);
    switch (fd.getLabel()) {
      case LABEL_REQUIRED:
        return isProto3 ? null : Field.Label.REQUIRED;
      case LABEL_OPTIONAL:
        return isProto3 ? null : Field.Label.OPTIONAL;
      case LABEL_REPEATED:
        return Field.Label.REPEATED;
      default:
        throw new IllegalArgumentException("Unsupported label");
    }
  }

  private static String dataType(FieldDescriptorProto field) {
    if (field.hasTypeName()) {
      return field.getTypeName();
    } else {
      FieldDescriptorProto.Type type = field.getType();
      return FieldDescriptor.Type.valueOf(type).name().toLowerCase();
    }
  }

  public Descriptor toDescriptor() {
    if (schemaObj == null) {
      return null;
    }
    if (descriptor == null) {
      descriptor = toDescriptor(name());
    }
    return descriptor;
  }

  public Descriptor toDescriptor(String name) {
    return toDynamicSchema().getMessageDescriptor(name);
  }

  public DynamicMessage.Builder newMessageBuilder() {
    return newMessageBuilder(name());
  }

  public DynamicMessage.Builder newMessageBuilder(String name) {
    return toDynamicSchema().newMessageBuilder(name);
  }

  public Descriptors.EnumValueDescriptor getEnumValue(String enumTypeName, int enumNumber) {
    return toDynamicSchema().getEnumValue(enumTypeName, enumNumber);
  }

  private MessageElement firstMessage() {
    for (TypeElement typeElement : schemaObj.getTypes()) {
      if (typeElement instanceof MessageElement) {
        return (MessageElement) typeElement;
      }
    }
    return null;
  }

  private EnumElement firstEnum() {
    for (TypeElement typeElement : schemaObj.getTypes()) {
      if (typeElement instanceof EnumElement) {
        return (EnumElement) typeElement;
      }
    }
    return null;
  }

  public DynamicSchema toDynamicSchema() {
    return toDynamicSchema(DEFAULT_NAME);
  }

  public DynamicSchema toDynamicSchema(String name) {
    if (schemaObj == null) {
      return null;
    }
    if (dynamicSchema == null) {
      Map<String, DynamicSchema> cache = new HashMap<>();
      dynamicSchema = toDynamicSchema(name, schemaObj, dependenciesWithLogicalTypes(), cache);
    }
    return dynamicSchema;
  }

  private static DynamicSchema toDynamicSchema(
      String name, ProtoFileElement rootElem, Map<String, ProtoFileElement> dependencies, 
      Map<String, DynamicSchema> cache
  ) {

    if (cache.containsKey(name)) {
      return cache.get(name);
    }

    if (log.isTraceEnabled()) {
      log.trace("*** toDynamicSchema: {}", ProtobufSchemaUtils.toString(rootElem));
    }
    DynamicSchema.Builder schema = DynamicSchema.newBuilder();
    try {
      Syntax syntax = rootElem.getSyntax();
      if (syntax != null) {
        schema.setSyntax(syntax.toString());
      }
      if (rootElem.getPackageName() != null) {
        schema.setPackage(rootElem.getPackageName());
      }
      for (TypeElement typeElem : rootElem.getTypes()) {
        if (typeElem instanceof MessageElement) {
          MessageDefinition message = toDynamicMessage(syntax, (MessageElement) typeElem);
          schema.addMessageDefinition(message);
        } else if (typeElem instanceof EnumElement) {
          EnumDefinition enumer = toDynamicEnum((EnumElement) typeElem);
          schema.addEnumDefinition(enumer);
        }
      }
      for (ServiceElement serviceElement : rootElem.getServices()) {
        ServiceDefinition service = toDynamicService(serviceElement);
        schema.addServiceDefinition(service);
      }
      for (String ref : rootElem.getImports()) {
        ProtoFileElement dep = dependencies.get(ref);
        if (dep != null) {
          schema.addDependency(ref);
          schema.addSchema(toDynamicSchema(ref, dep, dependencies, cache));
        }
      }
      for (String ref : rootElem.getPublicImports()) {
        ProtoFileElement dep = dependencies.get(ref);
        if (dep != null) {
          schema.addPublicDependency(ref);
          schema.addSchema(toDynamicSchema(ref, dep, dependencies, cache));
        }
      }
      Map<String, OptionElement> options = mergeOptions(rootElem.getOptions());
      OptionElement javaPackageName = options.get(JAVA_PACKAGE);
      if (javaPackageName != null) {
        schema.setJavaPackage(javaPackageName.getValue().toString());
      }
      OptionElement javaOuterClassname = options.get(JAVA_OUTER_CLASSNAME);
      if (javaOuterClassname != null) {
        schema.setJavaOuterClassname(javaOuterClassname.getValue().toString());
      }
      OptionElement javaMultipleFiles = options.get(JAVA_MULTIPLE_FILES);
      if (javaMultipleFiles != null) {
        schema.setJavaMultipleFiles(Boolean.parseBoolean(javaMultipleFiles.getValue().toString()));
      }
      OptionElement javaStringCheckUtf8 = options.get(JAVA_STRING_CHECK_UTF8);
      if (javaStringCheckUtf8 != null) {
        schema.setJavaStringCheckUtf8(
            Boolean.parseBoolean(javaStringCheckUtf8.getValue().toString()));
      }
      OptionElement optimizeFor = options.get(OPTIMIZE_FOR);
      if (optimizeFor != null) {
        schema.setOptimizeFor(OptimizeMode.valueOf(optimizeFor.getValue().toString()));
      }
      OptionElement goPackage = options.get(GO_PACKAGE);
      if (goPackage != null) {
        schema.setGoPackage(goPackage.getValue().toString());
      }
      OptionElement ccGenericServices = options.get(CC_GENERIC_SERVICES);
      if (ccGenericServices != null) {
        schema.setCcGenericServices(Boolean.parseBoolean(ccGenericServices.getValue().toString()));
      }
      OptionElement javaGenericServices = options.get(JAVA_GENERIC_SERVICES);
      if (javaGenericServices != null) {
        schema.setJavaGenericServices(
            Boolean.parseBoolean(javaGenericServices.getValue().toString()));
      }
      OptionElement pyGenericServices = options.get(PY_GENERIC_SERVICES);
      if (pyGenericServices != null) {
        schema.setPyGenericServices(Boolean.parseBoolean(pyGenericServices.getValue().toString()));
      }
      OptionElement phpGenericServices = options.get(PHP_GENERIC_SERVICES);
      if (phpGenericServices != null) {
        schema.setPhpGenericServices(
            Boolean.parseBoolean(phpGenericServices.getValue().toString()));
      }
      OptionElement isDeprecated = options.get(DEPRECATED);
      if (isDeprecated != null) {
        schema.setDeprecated(Boolean.parseBoolean(isDeprecated.getValue().toString()));
      }
      OptionElement ccEnableArenas = options.get(CC_ENABLE_ARENAS);
      if (ccEnableArenas != null) {
        schema.setCcEnableArenas(Boolean.parseBoolean(ccEnableArenas.getValue().toString()));
      }
      OptionElement objcClassPrefix = options.get(OBJC_CLASS_PREFIX);
      if (objcClassPrefix != null) {
        schema.setObjcClassPrefix(objcClassPrefix.getValue().toString());
      }
      OptionElement csharpNamespace = options.get(CSHARP_NAMESPACE);
      if (csharpNamespace != null) {
        schema.setCsharpNamespace(csharpNamespace.getValue().toString());
      }
      OptionElement swiftPrefix = options.get(SWIFT_PREFIX);
      if (swiftPrefix != null) {
        schema.setSwiftPrefix(swiftPrefix.getValue().toString());
      }
      OptionElement phpClassPrefix = options.get(PHP_CLASS_PREFIX);
      if (phpClassPrefix != null) {
        schema.setPhpClassPrefix(phpClassPrefix.getValue().toString());
      }
      OptionElement phpNamespace = options.get(PHP_NAMESPACE);
      if (phpNamespace != null) {
        schema.setPhpNamespace(phpNamespace.getValue().toString());
      }
      OptionElement phpMetadataNamespace = options.get(PHP_METADATA_NAMESPACE);
      if (phpMetadataNamespace != null) {
        schema.setPhpMetadataNamespace(phpMetadataNamespace.getValue().toString());
      }
      OptionElement rubyPackage = options.get(RUBY_PACKAGE);
      if (rubyPackage != null) {
        schema.setRubyPackage(rubyPackage.getValue().toString());
      }
      Optional<OptionElement> meta = findOption(CONFLUENT_FILE_META, options);
      String doc = findDoc(meta);
      Map<String, String> params = findParams(meta);
      schema.setMeta(doc, params);
      schema.setName(name);
      DynamicSchema dynamicSchema = schema.build();
      cache.put(name, dynamicSchema);
      return dynamicSchema;
    } catch (Descriptors.DescriptorValidationException e) {
      throw new IllegalStateException(e);
    }
  }

  private static Map<String, OptionElement> mergeOptions(List<OptionElement> options) {
    // This method is mainly used to merge Confluent meta options
    // which may not be using the alternative aggregate syntax.
    return options.stream()
        .collect(Collectors.toMap(
            o -> o.getName().startsWith(".") ? o.getName().substring(1) : o.getName(),
            o -> o,
            ProtobufSchema::merge));
  }

  @SuppressWarnings("unchecked")
  private static OptionElement merge(OptionElement existing, OptionElement replacement) {
    existing = transform(existing);
    replacement = transform(replacement);
    if (existing.getKind() == Kind.MAP && replacement.getKind() == Kind.MAP) {
      Map<String, ?> existingMap = (Map<String, ?>) existing.getValue();
      Map<String, ?> replacementMap = (Map<String, ?>) replacement.getValue();
      Map<String, Object> mergedMap = new LinkedHashMap<>(existingMap);
      for (Map.Entry<String, ?> entry : replacementMap.entrySet()) {
        // Merging should only be needed for repeated fields
        mergedMap.merge(entry.getKey(), entry.getValue(), (v1, v2) -> {
          List<Object> list = new ArrayList<>();
          if (v1 instanceof List) {
            list.addAll((List<Object>) v1);
          } else {
            list.add(v1);
          }
          if (v2 instanceof List) {
            list.addAll((List<Object>) v2);
          } else {
            list.add(v2);
          }
          return list;
        });
      }
      return new OptionElement(
          replacement.getName(), Kind.MAP, mergedMap, replacement.isParenthesized());
    } else {
      // Discard existing option
      // This should only happen with custom options that are ignored
      return replacement;
    }
  }

  private static OptionElement transform(OptionElement option) {
    if (option.getKind() == Kind.OPTION) {
      OptionElement value = (OptionElement) option.getValue();
      Map<String, ?> map = Collections.singletonMap(value.getName(), value.getValue());
      return new OptionElement(option.getName(), Kind.MAP, map, option.isParenthesized());
    } else {
      return option;
    }
  }

  private static MessageDefinition toDynamicMessage(
      Syntax syntax,
      MessageElement messageElem
  ) {
    log.trace("*** message: {}", messageElem.getName());
    MessageDefinition.Builder message = MessageDefinition.newBuilder(messageElem.getName());
    for (TypeElement type : messageElem.getNestedTypes()) {
      if (type instanceof MessageElement) {
        message.addMessageDefinition(toDynamicMessage(syntax, (MessageElement) type));
      } else if (type instanceof EnumElement) {
        message.addEnumDefinition(toDynamicEnum((EnumElement) type));
      }
    }
    Set<String> added = new HashSet<>();
    for (OneOfElement oneof : messageElem.getOneOfs()) {
      MessageDefinition.OneofBuilder oneofBuilder = message.addOneof(oneof.getName());
      for (FieldElement field : oneof.getFields()) {
        String defaultVal = field.getDefaultValue();
        String jsonName = field.getJsonName();
        Map<String, OptionElement> options = mergeOptions(field.getOptions());
        CType ctype = findOption(CTYPE, options)
            .map(o -> CType.valueOf(o.getValue().toString())).orElse(null);
        JSType jstype = findOption(JSTYPE, options)
            .map(o -> JSType.valueOf(o.getValue().toString())).orElse(null);
        Boolean isDeprecated = findOption(DEPRECATED, options)
            .map(o -> Boolean.valueOf(o.getValue().toString())).orElse(null);
        Optional<OptionElement> meta = findOption(CONFLUENT_FIELD_META, options);
        String doc = findDoc(meta);
        Map<String, String> params = findParams(meta);
        oneofBuilder.addField(
            false,
            field.getType(),
            field.getName(),
            field.getTag(),
            defaultVal,
            jsonName,
            doc,
            params,
            ctype,
            jstype,
            isDeprecated
        );
        added.add(field.getName());
      }
    }
    // Process fields after messages so that any newly created map entry messages are at the end
    for (FieldElement field : messageElem.getFields()) {
      if (added.contains(field.getName())) {
        continue;
      }
      Field.Label fieldLabel = field.getLabel();
      String label = fieldLabel != null ? fieldLabel.toString().toLowerCase() : null;
      boolean isProto3Optional = "optional".equals(label) && syntax == Syntax.PROTO_3;
      String fieldType = field.getType();
      String defaultVal = field.getDefaultValue();
      String jsonName = field.getJsonName();
      Map<String, OptionElement> options = mergeOptions(field.getOptions());
      CType ctype = findOption(CTYPE, options)
          .map(o -> CType.valueOf(o.getValue().toString())).orElse(null);
      Boolean isPacked = findOption(PACKED, options)
          .map(o -> Boolean.valueOf(o.getValue().toString())).orElse(null);
      JSType jstype = findOption(JSTYPE, options)
          .map(o -> JSType.valueOf(o.getValue().toString())).orElse(null);
      Boolean isDeprecated = findOption(DEPRECATED, options)
          .map(o -> Boolean.valueOf(o.getValue().toString())).orElse(null);
      Optional<OptionElement> meta = findOption(CONFLUENT_FIELD_META, options);
      String doc = findDoc(meta);
      Map<String, String> params = findParams(meta);
      ProtoType protoType = ProtoType.get(fieldType);
      ProtoType keyType = protoType.getKeyType();
      ProtoType valueType = protoType.getValueType();
      // Map fields are only permitted in messages
      if (protoType.isMap() && keyType != null && valueType != null) {
        label = "repeated";
        fieldType = toMapEntry(field.getName());
        MessageDefinition.Builder mapMessage = MessageDefinition.newBuilder(fieldType);
        mapMessage.setMapEntry(true);
        mapMessage.addField(null, keyType.toString(), KEY_FIELD, 1, null, null, null);
        mapMessage.addField(null, valueType.toString(), VALUE_FIELD, 2, null, null, null);
        message.addMessageDefinition(mapMessage.build());
      }
      if (isProto3Optional) {
        // Add synthetic oneof after real oneofs
        MessageDefinition.OneofBuilder oneofBuilder = message.addOneof("_" + field.getName());
        oneofBuilder.addField(
            true,
            fieldType,
            field.getName(),
            field.getTag(),
            defaultVal,
            jsonName,
            doc,
            params,
            ctype,
            jstype,
            isDeprecated
        );
      } else {
        message.addField(
            label,
            fieldType,
            field.getName(),
            field.getTag(),
            defaultVal,
            jsonName,
            doc,
            params,
            ctype,
            isPacked,
            jstype,
            isDeprecated
        );
      }
    }
    for (ReservedElement reserved : messageElem.getReserveds()) {
      for (Object elem : reserved.getValues()) {
        if (elem instanceof String) {
          message.addReservedName((String) elem);
        } else if (elem instanceof Integer) {
          int tag = (Integer) elem;
          message.addReservedRange(tag, tag + 1);
        } else if (elem instanceof IntRange) {
          IntRange range = (IntRange) elem;
          message.addReservedRange(range.getStart(), range.getEndInclusive() + 1);
        } else {
          throw new IllegalStateException("Unsupported reserved type: " + elem.getClass()
              .getName());
        }
      }
    }
    Map<String, OptionElement> options = mergeOptions(messageElem.getOptions());
    Boolean noStandardDescriptorAccessor =
        findOption(NO_STANDARD_DESCRIPTOR_ACCESSOR, options)
            .map(o -> Boolean.valueOf(o.getValue().toString())).orElse(null);
    if (noStandardDescriptorAccessor != null) {
      message.setNoStandardDescriptorAccessor(noStandardDescriptorAccessor);
    }
    Boolean isDeprecated = findOption(DEPRECATED, options)
        .map(o -> Boolean.valueOf(o.getValue().toString())).orElse(null);
    if (isDeprecated != null) {
      message.setDeprecated(isDeprecated);
    }
    Boolean isMapEntry = findOption(MAP_ENTRY, options)
        .map(o -> Boolean.valueOf(o.getValue().toString())).orElse(null);
    if (isMapEntry != null) {
      message.setMapEntry(isMapEntry);
    }
    Optional<OptionElement> meta = findOption(CONFLUENT_MESSAGE_META, options);
    String doc = findDoc(meta);
    Map<String, String> params = findParams(meta);
    message.setMeta(doc, params);
    return message.build();
  }

  public static Optional<OptionElement> findOption(
      String name, List<OptionElement> options) {
    return findOption(name, mergeOptions(options));
  }

  public static Optional<OptionElement> findOption(
      String name, Map<String, OptionElement> options) {
    return Optional.ofNullable(options.get(name));
  }

  public static String findDoc(Optional<OptionElement> meta) {
    return (String) findMeta(meta, DOC_FIELD);
  }

  @SuppressWarnings("unchecked")
  public static Map<String, String> findParams(Optional<OptionElement> meta) {
    Object result = findMeta(meta, PARAMS_FIELD);
    if (result == null) {
      return null;
    } else if (result instanceof Map) {
      return (Map<String, String>) result;
    } else if (result instanceof List) {
      List<Map<String, String>> keyValues = (List<Map<String, String>>) result;
      Map<String, String> params = new LinkedHashMap<>();
      for (Map<String, String> keyValue : keyValues) {
        String key = keyValue.get(KEY_FIELD);
        String value = keyValue.get(VALUE_FIELD);
        params.put(key, value);
      }
      return params;
    } else {
      throw new IllegalStateException("Unrecognized params type " + result.getClass().getName());
    }
  }

  @SuppressWarnings("unchecked")
  public static Object findMeta(Optional<OptionElement> meta, String name) {
    if (!meta.isPresent()) {
      return null;
    }
    OptionElement options = meta.get();
    switch (options.getKind()) {
      case OPTION:
        OptionElement option = (OptionElement) options.getValue();
        if (option.getName().equals(name)) {
          return option.getValue();
        } else {
          return null;
        }
      case MAP:
        Map<String, ?> map = (Map<String, ?>) options.getValue();
        return map.get(name);
      default:
        throw new IllegalStateException("Unexpected custom option kind " + options.getKind());
    }
  }

  private static EnumDefinition toDynamicEnum(EnumElement enumElem) {
    Map<String, OptionElement> enumOptions = mergeOptions(enumElem.getOptions());
    Boolean allowAlias = findOption(ALLOW_ALIAS, enumOptions)
        .map(o -> Boolean.valueOf(o.getValue().toString())).orElse(null);
    Boolean isDeprecated = findOption(DEPRECATED, enumOptions)
        .map(o -> Boolean.valueOf(o.getValue().toString())).orElse(null);
    EnumDefinition.Builder enumer =
        EnumDefinition.newBuilder(enumElem.getName(), allowAlias, isDeprecated);
    for (ReservedElement reserved : enumElem.getReserveds()) {
      for (Object elem : reserved.getValues()) {
        if (elem instanceof String) {
          enumer.addReservedName((String) elem);
        } else if (elem instanceof Integer) {
          int tag = (Integer) elem;
          enumer.addReservedRange(tag, tag);
        } else if (elem instanceof IntRange) {
          IntRange range = (IntRange) elem;
          enumer.addReservedRange(range.getStart(), range.getEndInclusive());
        } else {
          throw new IllegalStateException("Unsupported reserved type: " + elem.getClass()
              .getName());
        }
      }
    }
    for (EnumConstantElement constant : enumElem.getConstants()) {
      Map<String, OptionElement> constantOptions = mergeOptions(constant.getOptions());
      Boolean isConstDeprecated = findOption(DEPRECATED, constantOptions)
          .map(o -> Boolean.valueOf(o.getValue().toString())).orElse(null);
      Optional<OptionElement> meta = findOption(CONFLUENT_ENUM_VALUE_META, constantOptions);
      String doc = findDoc(meta);
      Map<String, String> params = findParams(meta);
      enumer.addValue(constant.getName(), constant.getTag(), doc, params, isConstDeprecated);
    }
    Optional<OptionElement> meta = findOption(CONFLUENT_ENUM_META, enumOptions);
    String doc = findDoc(meta);
    Map<String, String> params = findParams(meta);
    enumer.setMeta(doc, params);
    return enumer.build();
  }

  private static ServiceDefinition toDynamicService(ServiceElement serviceElement) {
    ServiceDefinition.Builder service =
        ServiceDefinition.newBuilder(serviceElement.getName());
    Map<String, OptionElement> serviceOptions = mergeOptions(serviceElement.getOptions());
    Boolean isDeprecated = findOption(DEPRECATED, serviceOptions)
        .map(o -> Boolean.valueOf(o.getValue().toString())).orElse(null);
    if (isDeprecated != null) {
      service.setDeprecated(isDeprecated);
    }
    for (RpcElement method : serviceElement.getRpcs()) {
      Map<String, OptionElement> methodOptions = mergeOptions(method.getOptions());
      Boolean isMethodDeprecated = findOption(DEPRECATED, methodOptions)
          .map(o -> Boolean.valueOf(o.getValue().toString())).orElse(null);
      IdempotencyLevel idempotencyLevel = findOption(IDEMPOTENCY_LEVEL, methodOptions)
          .map(o -> IdempotencyLevel.valueOf(o.getValue().toString())).orElse(null);
      service.addMethod(method.getName(), method.getRequestType(), method.getResponseType(),
          method.getRequestStreaming(), method.getResponseStreaming(),
          isMethodDeprecated, idempotencyLevel);
    }
    return service.build();
  }

  @Override
  public ProtoFileElement rawSchema() {
    return schemaObj;
  }

  @Override
  public String schemaType() {
    return TYPE;
  }

  @Override
  public String name() {
    if (name != null) {
      return name;
    }
    TypeElement typeElement = firstMessage();
    if (typeElement == null) {
      typeElement = firstEnum();
    }
    if (typeElement == null) {
      throw new IllegalArgumentException("Protobuf schema definition contains no type definitions");
    }
    String typeName = typeElement.getName();
    String packageName = schemaObj.getPackageName();
    return packageName != null && !packageName.isEmpty()
        ? packageName + '.' + typeName
        : typeName;
  }

  @Override
  public String canonicalString() {
    if (schemaObj == null) {
      return null;
    }
    if (canonicalString == null) {
      canonicalString = ProtobufSchemaUtils.toString(schemaObj);
    }
    return canonicalString;
  }

  @Override
  public String formattedString(String format) {
    if (SERIALIZED_FORMAT.equals(format)) {
      FileDescriptorProto file = toDynamicSchema().getFileDescriptorProto();
      return base64Encoder.encodeToString(file.toByteArray());
    }
    throw new IllegalArgumentException("Unsupported format " + format);
  }

  public Integer version() {
    return version;
  }

  @Override
  public List<SchemaReference> references() {
    return references;
  }

  public Map<String, String> resolvedReferences() {
    return dependencies.entrySet()
        .stream()
        .collect(Collectors.toMap(
                Map.Entry::getKey, e -> ProtobufSchemaUtils.toString(e.getValue())));
  }

  public Map<String, ProtoFileElement> dependencies() {
    return dependencies;
  }

  public Map<String, ProtoFileElement> dependenciesWithLogicalTypes() {
    Map<String, ProtoFileElement> deps = new HashMap<>(dependencies);
    for (Map.Entry<String, ProtoFileElement> entry : KNOWN_DEPENDENCIES.entrySet()) {
      if (!deps.containsKey(entry.getKey())) {
        deps.put(entry.getKey(), entry.getValue());
      }
    }
    return deps;
  }

  @Override
  public ProtobufSchema normalize() {
    String normalized = ProtobufSchemaUtils.toNormalizedString(this);
    return new ProtobufSchema(
        toProtoFile(normalized),
        this.version,
        this.name,
        this.references.stream().sorted().distinct().collect(Collectors.toList()),
        this.dependencies,
        normalized,
        null,
        null
    );
  }

  @Override
  public void validate() {
    // Normalization will try to resolve types
    normalize();
  }

  @Override
  public List<String> isBackwardCompatible(ParsedSchema previousSchema) {
    if (!schemaType().equals(previousSchema.schemaType())) {
      return Collections.singletonList("Incompatible because of different schema type");
    }
    final List<Difference> differences = SchemaDiff.compare(
        (ProtobufSchema) previousSchema, this
    );
    final List<Difference> incompatibleDiffs = differences.stream()
        .filter(diff -> !SchemaDiff.COMPATIBLE_CHANGES.contains(diff.getType()))
        .collect(Collectors.toList());
    boolean isCompatible = incompatibleDiffs.isEmpty();
    if (!isCompatible) {
      boolean first = true;
      List<String> errorMessages = new ArrayList<>();
      for (Difference incompatibleDiff : incompatibleDiffs) {
        if (first) {
          // Log first incompatible change as warning
          log.warn("Found incompatible change: {}", incompatibleDiff);
          errorMessages.add(String.format("Found incompatible change: %s", incompatibleDiff));
          first = false;
        } else {
          log.debug("Found incompatible change: {}", incompatibleDiff);
          errorMessages.add(String.format("Found incompatible change: %s", incompatibleDiff));
        }
      }
      return errorMessages;
    } else {
      return Collections.emptyList();
    }
  }

  @Override
  public boolean equals(Object o) {
    if (this == o) {
      return true;
    }
    if (o == null || getClass() != o.getClass()) {
      return false;
    }
    ProtobufSchema that = (ProtobufSchema) o;
    // Can't use schemaObj as locations may differ
    return Objects.equals(version, that.version)
        && Objects.equals(references, that.references)
        && Objects.equals(canonicalString(), that.canonicalString());
  }

  @Override
  public int hashCode() {
    if (hashCode == NO_HASHCODE) {
      // Can't use schemaObj as locations may differ
      hashCode = Objects.hash(canonicalString(), references, version);
    }
    return hashCode;
  }

  @Override
  public String toString() {
    return canonicalString();
  }

  public String fullName() {
    Descriptor descriptor = toDescriptor();
    FileDescriptor fd = descriptor.getFile();
    DescriptorProtos.FileOptions o = fd.getOptions();
    String p = o.hasJavaPackage() ? o.getJavaPackage() : fd.getPackage();
    String outer = "";
    if (!o.getJavaMultipleFiles()) {
      if (o.hasJavaOuterClassname()) {
        outer = o.getJavaOuterClassname();
      } else {
        // Can't determine full name without either java_outer_classname or java_multiple_files
        return null;
      }
    }
    StringBuilder inner = new StringBuilder();
    while (descriptor != null) {
      if (inner.length() == 0) {
        inner.insert(0, descriptor.getName());
      } else {
        inner.insert(0, descriptor.getName() + "$");
      }
      descriptor = descriptor.getContainingType();
    }
    String d1 = (!outer.isEmpty() || inner.length() != 0 ? "." : "");
    String d2 = (!outer.isEmpty() && inner.length() != 0 ? "$" : "");
    return p + d1 + outer + d2 + inner;
  }

  public MessageIndexes toMessageIndexes(String name) {
    return toMessageIndexes(name, false);
  }

  public MessageIndexes toMessageIndexes(String name, boolean normalize) {
    List<Integer> indexes = new ArrayList<>();
    String[] parts = name.split("\\.");
    List<TypeElement> types = schemaObj.getTypes();
    for (String part : parts) {
      int i = 0;
      for (TypeElement type : types) {
        if (type instanceof MessageElement) {
          if (normalize) {
            boolean isMapEntry = findOption(MAP_ENTRY, type.getOptions())
                .map(o -> Boolean.valueOf(o.getValue().toString())).orElse(false);
            if (isMapEntry) {
              // Skip map entries if normalizing
              continue;
            }
          }
          if (type.getName().equals(part)) {
            indexes.add(i);
            types = type.getNestedTypes();
            break;
          }
          i++;
        }
      }
    }
    return new MessageIndexes(indexes);
  }

  public String toMessageName(MessageIndexes indexes) {
    StringBuilder sb = new StringBuilder();
    List<TypeElement> types = schemaObj.getTypes();
    boolean first = true;
    for (Integer index : indexes.indexes()) {
      if (!first) {
        sb.append(".");
      } else {
        first = false;
      }
      MessageElement message = getMessageAtIndex(types, index);
      if (message == null) {
        throw new IllegalArgumentException("Invalid message indexes: " + indexes);
      }
      sb.append(message.getName());
      types = message.getNestedTypes();
    }
    String messageName = sb.toString();
    String packageName = schemaObj.getPackageName();
    return packageName != null && !packageName.isEmpty()
        ? packageName + '.' + messageName
        : messageName;
  }

  private MessageElement getMessageAtIndex(List<TypeElement> types, int index) {
    int i = 0;
    for (TypeElement type : types) {
      if (type instanceof MessageElement) {
        if (index == i) {
          return (MessageElement) type;
        }
        i++;
      }
    }
    return null;
  }

  public static String toMapEntry(String s) {
    if (s.contains("_")) {
      s = LOWER_UNDERSCORE.to(UPPER_CAMEL, s);
    }
    return s + MAP_ENTRY_SUFFIX;
  }

  public static String toMapField(String s) {
    String[] parts = s.split("\\.");
    String lastPart = parts[parts.length - 1];
    if (lastPart.endsWith(MAP_ENTRY_SUFFIX)) {
      lastPart = lastPart.substring(0, lastPart.length() - MAP_ENTRY_SUFFIX.length());
      lastPart = UPPER_CAMEL.to(LOWER_UNDERSCORE, lastPart);
      parts[parts.length - 1] = lastPart;
    }
    return String.join(".", parts);
  }
}<|MERGE_RESOLUTION|>--- conflicted
+++ resolved
@@ -800,11 +800,6 @@
         options.add(option);
       }
     }
-<<<<<<< HEAD
-    // NOTE: skip some options
-    return new EnumElement(DEFAULT_LOCATION, name, "", options.build(), constants.build(),
-            Collections.emptyList());
-=======
     return new EnumElement(DEFAULT_LOCATION, name, "",
         options.build(), constants.build(), reserved.build());
   }
@@ -867,7 +862,6 @@
       options.add(option);
     }
     return new ServiceElement(DEFAULT_LOCATION, name, "", methods.build(), options.build());
->>>>>>> e873abba
   }
 
   private static FieldElement toField(
