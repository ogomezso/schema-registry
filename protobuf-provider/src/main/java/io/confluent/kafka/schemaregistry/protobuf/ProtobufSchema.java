--- conflicted
+++ resolved
@@ -30,14 +30,11 @@
 import com.google.protobuf.Descriptors.FieldDescriptor;
 import com.google.protobuf.Descriptors.FileDescriptor;
 import com.google.protobuf.DynamicMessage;
-<<<<<<< HEAD
 import com.google.protobuf.TimestampProto;
 import com.google.protobuf.WrappersProto;
 import com.google.type.DateProto;
 import com.google.type.TimeOfDayProto;
-=======
 import com.squareup.wire.Syntax;
->>>>>>> e0ddeaf3
 import com.squareup.wire.schema.Field;
 import com.squareup.wire.schema.Location;
 import com.squareup.wire.schema.ProtoType;
@@ -553,17 +550,6 @@
       OptionElement option = new OptionElement("packed", kind, fd.getOptions().getPacked(), false);
       options.add(option);
     }
-<<<<<<< HEAD
-    if (fd.hasJsonName()) {
-      OptionElement.Kind kind = OptionElement.Kind.STRING;
-      OptionElement option = new OptionElement(
-          "json_name",
-          kind,
-          fd.getJsonName(),
-          false
-      );
-      options.add(option);
-    }
     if (fd.getOptions().hasExtension(MetaProto.fieldMeta)) {
       Meta meta = fd.getOptions().getExtension(MetaProto.fieldMeta);
       OptionElement option = toOption("confluent.field_meta", meta);
@@ -571,11 +557,8 @@
         options.add(option);
       }
     }
-    String defaultValue = fd.hasDefaultValue() && fd.getDefaultValue() != null
-=======
     String jsonName = fd.hasJsonName() ? fd.getJsonName() : null;
     String defaultValue = !PROTO3.equals(file.getSyntax()) && fd.hasDefaultValue()
->>>>>>> e0ddeaf3
                           ? fd.getDefaultValue()
                           : null;
     // NOTE: skip some options
