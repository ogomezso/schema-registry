--- conflicted
+++ resolved
@@ -38,13 +38,9 @@
       return new ProtobufSchema(
               schema.getSchema(),
               schema.getReferences(),
-<<<<<<< HEAD
-              resolveReferences(schema.getReferences()),
+              resolveReferences(schema),
               schema.getMetadata(),
               schema.getRuleSet(),
-=======
-              resolveReferences(schema),
->>>>>>> 525fd2b8
               null,
               null
       );
