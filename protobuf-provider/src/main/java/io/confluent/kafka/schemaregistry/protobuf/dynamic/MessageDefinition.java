/*
 * Copyright 2020 Confluent Inc.
 * Copyright 2015 protobuf-dynamic developers
 *
 * Licensed under the Apache License, Version 2.0 (the "License");
 * you may not use this file except in compliance with the License.
 * You may obtain a copy of the License at
 *
 *      http://www.apache.org/licenses/LICENSE-2.0
 *
 * Unless required by applicable law or agreed to in writing, software
 * distributed under the License is distributed on an "AS IS" BASIS,
 * WITHOUT WARRANTIES OR CONDITIONS OF ANY KIND, either express or implied.
 * See the License for the specific language governing permissions and
 * limitations under the License.
 */

package io.confluent.kafka.schemaregistry.protobuf.dynamic;

import static io.confluent.kafka.schemaregistry.protobuf.dynamic.DynamicSchema.toMeta;

import com.google.protobuf.DescriptorProtos;
import com.google.protobuf.DescriptorProtos.DescriptorProto;
import com.google.protobuf.DescriptorProtos.EnumDescriptorProto;
import com.google.protobuf.DescriptorProtos.FieldDescriptorProto;
import com.google.protobuf.DescriptorProtos.OneofDescriptorProto;

import io.confluent.protobuf.MetaProto;
import io.confluent.protobuf.MetaProto.Meta;
import java.util.HashMap;
import java.util.List;
import java.util.Map;

/**
 * MessageDefinition
 */
public class MessageDefinition {
  // --- public static ---

  public static Builder newBuilder(String msgTypeName) {
    return new Builder(msgTypeName);
  }

  // --- public ---

  public String toString() {
    return mMsgType.toString();
  }

  // --- package ---

  DescriptorProto getMessageType() {
    return mMsgType;
  }

  // --- private ---

  private MessageDefinition(DescriptorProto msgType) {
    mMsgType = msgType;
  }

  private DescriptorProto mMsgType;

  /**
   * MessageDefinition.Builder
   */
  public static class Builder {
    // --- public ---

<<<<<<< HEAD
    public Builder addField(
        String label,
        String type,
        String name,
        int num,
        String defaultVal,
        String doc,
        Map<String, String> params
    ) {
      return addField(label, type, name, num, defaultVal, null, doc, params, null);
=======
    public String getName() {
      return mMsgTypeBuilder.getName();
    }

    public Builder addField(String label, String type, String name, int num, String defaultVal) {
      return addField(label, type, name, num, defaultVal, null, null);
>>>>>>> 2cb5b9fe
    }

    public Builder addField(
        String label,
        String type,
        String name,
        int num,
        String defaultVal,
        String jsonName,
        String doc,
        Map<String, String> params,
        Boolean isPacked
    ) {
      FieldDescriptorProto.Label protoLabel = sLabelMap.get(label);
      doAddField(protoLabel, type, name, num,
              defaultVal, jsonName, doc, params, isPacked, null);
      return this;
    }

    public OneofBuilder addOneof(String oneofName) {
      mMsgTypeBuilder.addOneofDecl(OneofDescriptorProto.newBuilder().setName(oneofName).build());
      return new OneofBuilder(this, mOneofIndex++);
    }

    public boolean containsMessage(String name) {
      List<DescriptorProto> messages = mMsgTypeBuilder.getNestedTypeList();
      for (DescriptorProto message : messages) {
        if (message.getName().equals(name)) {
          return true;
        }
      }
      return false;
    }

    public Builder addMessageDefinition(MessageDefinition msgDef) {
      mMsgTypeBuilder.addNestedType(msgDef.getMessageType());
      return this;
    }

    public boolean containsEnum(String name) {
      List<EnumDescriptorProto> enums = mMsgTypeBuilder.getEnumTypeList();
      for (EnumDescriptorProto enumer : enums) {
        if (enumer.getName().equals(name)) {
          return true;
        }
      }
      return false;
    }

    public Builder addEnumDefinition(EnumDefinition enumDef) {
      mMsgTypeBuilder.addEnumType(enumDef.getEnumType());
      return this;
    }

    // Note: added
    public Builder addReservedName(String reservedName) {
      mMsgTypeBuilder.addReservedName(reservedName);
      return this;
    }

    // Note: added
    public Builder addReservedRange(int start, int end) {
      DescriptorProto.ReservedRange.Builder rangeBuilder =
          DescriptorProto.ReservedRange.newBuilder();
      rangeBuilder.setStart(start).setEnd(end);
      mMsgTypeBuilder.addReservedRange(rangeBuilder.build());
      return this;
    }

    // Note: added
    public Builder setMapEntry(boolean mapEntry) {
      DescriptorProtos.MessageOptions.Builder optionsBuilder =
          DescriptorProtos.MessageOptions.newBuilder();
      optionsBuilder.setMapEntry(mapEntry);
      mMsgTypeBuilder.mergeOptions(optionsBuilder.build());
      return this;
    }

    // Note: added
    public Builder setMeta(String doc, Map<String, String> params) {
      Meta meta = toMeta(doc, params);
      if (meta != null) {
        DescriptorProtos.MessageOptions.Builder optionsBuilder =
                DescriptorProtos.MessageOptions.newBuilder();
        optionsBuilder.setExtension(MetaProto.messageMeta, meta);
        mMsgTypeBuilder.mergeOptions(optionsBuilder.build());
      }
      return this;
    }

    public MessageDefinition build() {
      return new MessageDefinition(mMsgTypeBuilder.build());
    }

    // --- private ---

    private Builder(String msgTypeName) {
      mMsgTypeBuilder = DescriptorProto.newBuilder();
      mMsgTypeBuilder.setName(msgTypeName);
    }

    private void doAddField(
        FieldDescriptorProto.Label label,
        String type,
        String name,
        int num,
        String defaultVal,
        String jsonName,
        String doc,
        Map<String, String> params,
        Boolean isPacked,
        OneofBuilder oneofBuilder
    ) {
      FieldDescriptorProto.Builder fieldBuilder = FieldDescriptorProto.newBuilder();
      // Note: changed
      if (label != null) {
        fieldBuilder.setLabel(label);
      }
      FieldDescriptorProto.Type primType = sTypeMap.get(type);
      if (primType != null) {
        fieldBuilder.setType(primType);
      } else {
        fieldBuilder.setTypeName(type);
      }
      fieldBuilder.setName(name).setNumber(num);
      if (defaultVal != null) {
        fieldBuilder.setDefaultValue(defaultVal);
      }
      if (oneofBuilder != null) {
        fieldBuilder.setOneofIndex(oneofBuilder.getIdx());
      }
      if (jsonName != null) {
        fieldBuilder.setJsonName(jsonName);
      }
      if (isPacked != null) {
        DescriptorProtos.FieldOptions.Builder optionsBuilder =
            DescriptorProtos.FieldOptions.newBuilder();
        optionsBuilder.setPacked(isPacked);
        fieldBuilder.mergeOptions(optionsBuilder.build());
      }
      setFieldMeta(fieldBuilder, doc, params);
      mMsgTypeBuilder.addField(fieldBuilder.build());
    }

    private void setFieldMeta(
            FieldDescriptorProto.Builder fieldBuilder, String doc, Map<String, String> params) {
      Meta meta = toMeta(doc, params);
      if (meta != null) {
        DescriptorProtos.FieldOptions.Builder optionsBuilder =
                DescriptorProtos.FieldOptions.newBuilder();
        optionsBuilder.setExtension(MetaProto.fieldMeta, meta);
        fieldBuilder.mergeOptions(optionsBuilder.build());
      }
    }

    private DescriptorProto.Builder mMsgTypeBuilder;
    private int mOneofIndex = 0;
  }

  /**
   * MessageDefinition.OneofBuilder
   */
  public static class OneofBuilder {
    // --- public ---

    public OneofBuilder addField(
        String type,
        String name,
        int num,
        String defaultVal,
        String doc,
        Map<String, String> params) {
      return addField(type, name, num, defaultVal, null, doc, params);
    }

    public OneofBuilder addField(
        String type,
        String name,
        int num,
        String defaultVal,
        String jsonName,
        String doc,
        Map<String, String> params
    ) {
      mMsgBuilder.doAddField(
          FieldDescriptorProto.Label.LABEL_OPTIONAL,
          type,
          name,
          num,
          defaultVal,
          jsonName,
          doc,
          params,
          null,
          this
      );
      return this;
    }

    public MessageDefinition.Builder msgDefBuilder() {
      return mMsgBuilder;
    }

    public int getIdx() {
      return mIdx;
    }

    // --- private ---

    private OneofBuilder(MessageDefinition.Builder msgBuilder, int oneofIdx) {
      mMsgBuilder = msgBuilder;
      mIdx = oneofIdx;
    }

    private MessageDefinition.Builder mMsgBuilder;
    private int mIdx;
  }

  // --- private static ---

  private static Map<String, FieldDescriptorProto.Type> sTypeMap;
  private static Map<String, FieldDescriptorProto.Label> sLabelMap;

  static {
    sTypeMap = new HashMap<String, FieldDescriptorProto.Type>();
    sTypeMap.put("double", FieldDescriptorProto.Type.TYPE_DOUBLE);
    sTypeMap.put("float", FieldDescriptorProto.Type.TYPE_FLOAT);
    sTypeMap.put("int32", FieldDescriptorProto.Type.TYPE_INT32);
    sTypeMap.put("int64", FieldDescriptorProto.Type.TYPE_INT64);
    sTypeMap.put("uint32", FieldDescriptorProto.Type.TYPE_UINT32);
    sTypeMap.put("uint64", FieldDescriptorProto.Type.TYPE_UINT64);
    sTypeMap.put("sint32", FieldDescriptorProto.Type.TYPE_SINT32);
    sTypeMap.put("sint64", FieldDescriptorProto.Type.TYPE_SINT64);
    sTypeMap.put("fixed32", FieldDescriptorProto.Type.TYPE_FIXED32);
    sTypeMap.put("fixed64", FieldDescriptorProto.Type.TYPE_FIXED64);
    sTypeMap.put("sfixed32", FieldDescriptorProto.Type.TYPE_SFIXED32);
    sTypeMap.put("sfixed64", FieldDescriptorProto.Type.TYPE_SFIXED64);
    sTypeMap.put("bool", FieldDescriptorProto.Type.TYPE_BOOL);
    sTypeMap.put("string", FieldDescriptorProto.Type.TYPE_STRING);
    sTypeMap.put("bytes", FieldDescriptorProto.Type.TYPE_BYTES);
    //sTypeMap.put("enum", FieldDescriptorProto.Type.TYPE_ENUM);
    //sTypeMap.put("message", FieldDescriptorProto.Type.TYPE_MESSAGE);
    //sTypeMap.put("group", FieldDescriptorProto.Type.TYPE_GROUP);

    sLabelMap = new HashMap<String, FieldDescriptorProto.Label>();
    sLabelMap.put("optional", FieldDescriptorProto.Label.LABEL_OPTIONAL);
    sLabelMap.put("required", FieldDescriptorProto.Label.LABEL_REQUIRED);
    sLabelMap.put("repeated", FieldDescriptorProto.Label.LABEL_REPEATED);
  }
}<|MERGE_RESOLUTION|>--- conflicted
+++ resolved
@@ -67,7 +67,10 @@
   public static class Builder {
     // --- public ---
 
-<<<<<<< HEAD
+    public String getName() {
+      return mMsgTypeBuilder.getName();
+    }
+
     public Builder addField(
         String label,
         String type,
@@ -78,14 +81,6 @@
         Map<String, String> params
     ) {
       return addField(label, type, name, num, defaultVal, null, doc, params, null);
-=======
-    public String getName() {
-      return mMsgTypeBuilder.getName();
-    }
-
-    public Builder addField(String label, String type, String name, int num, String defaultVal) {
-      return addField(label, type, name, num, defaultVal, null, null);
->>>>>>> 2cb5b9fe
     }
 
     public Builder addField(
