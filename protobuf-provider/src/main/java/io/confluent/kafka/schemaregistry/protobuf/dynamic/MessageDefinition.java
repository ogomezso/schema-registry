--- conflicted
+++ resolved
@@ -65,7 +65,6 @@
   public static class Builder {
     // --- public ---
 
-<<<<<<< HEAD
     public Builder addField(
         String label,
         String type,
@@ -75,11 +74,7 @@
         String doc,
         Map<String, String> params
     ) {
-      return addField(label, type, name, num, defaultVal, null, doc, params, null);
-=======
-    public Builder addField(String label, String type, String name, int num, String defaultVal) {
-      return addField(label, false, type, name, num, defaultVal, null, null);
->>>>>>> 3f511f91
+      return addField(label, false, type, name, num, defaultVal, null, doc, params, null);
     }
 
     public Builder addField(
@@ -95,12 +90,8 @@
         Boolean isPacked
     ) {
       FieldDescriptorProto.Label protoLabel = sLabelMap.get(label);
-<<<<<<< HEAD
-      doAddField(protoLabel, type, name, num, defaultVal, jsonName, doc, params, isPacked, null);
-=======
-      doAddField(
-          protoLabel, isProto3Optional, type, name, num, defaultVal, jsonName, isPacked, null);
->>>>>>> 3f511f91
+      doAddField(protoLabel, isProto3Optional, type, name, num,
+              defaultVal, jsonName, doc, params, isPacked, null);
       return this;
     }
 
