--- conflicted
+++ resolved
@@ -133,7 +133,6 @@
       .setUid("myuid")
       .addControlMessage(WATERMARK_MESSAGE)
       .build();
-<<<<<<< HEAD
   private static final Consent CONSENT_MESSAGE =
       Consent.newBuilder()
           .setIdentificationForbidden(true)
@@ -142,10 +141,8 @@
       DataSet.newBuilder()
           .setId("1")
           .build();
-=======
   private static final EnumReference ENUM_REF =
       EnumReference.newBuilder().setEnumRoot(EnumRoot.GOODBYE).build();
->>>>>>> f4252d9e
 
 
   public RestApiSerializerTest() {
@@ -319,7 +316,6 @@
   }
 
   @Test
-<<<<<<< HEAD
   public void testWellKnownType() throws Exception {
     String schemaString = getSchemaWithWellKnownType();
     String subject = "wellknown";
@@ -331,9 +327,6 @@
             .setValue(DescriptorRef.DescriptorMessage.getDescriptor().toProto())
             .build();
 
-=======
-  public void testEnumRoot() throws Exception {
->>>>>>> f4252d9e
     Properties serializerConfig = new Properties();
     serializerConfig.put(KafkaProtobufSerializerConfig.AUTO_REGISTER_SCHEMAS, true);
     serializerConfig.put(KafkaProtobufSerializerConfig.SCHEMA_REGISTRY_URL_CONFIG, "bogus");
@@ -349,7 +342,6 @@
 
     KafkaProtobufDeserializer protobufDeserializer = new KafkaProtobufDeserializer(schemaRegistry);
 
-<<<<<<< HEAD
     Properties deserializerConfig = new Properties();
     deserializerConfig.put(
         KafkaProtobufDeserializerConfig.SCHEMA_REGISTRY_URL_CONFIG,
@@ -359,23 +351,11 @@
         schemaRegistry,
         new HashMap(deserializerConfig),
         DescriptorRef.DescriptorMessage.class
-=======
-    Properties enumRefDeserializerConfig = new Properties();
-    enumRefDeserializerConfig.put(
-        KafkaProtobufDeserializerConfig.SCHEMA_REGISTRY_URL_CONFIG,
-        "bogus"
-    );
-    KafkaProtobufDeserializer enumRefDeserializer = new KafkaProtobufDeserializer(
-        schemaRegistry,
-        new HashMap(enumRefDeserializerConfig),
-        EnumReference.class
->>>>>>> f4252d9e
     );
 
     byte[] bytes;
 
     // specific -> specific
-<<<<<<< HEAD
     bytes = protobufSerializer.serialize(topic, descMessage);
     assertEquals(descMessage, descMessageDeserializer.deserialize(topic, bytes));
 
@@ -435,7 +415,38 @@
         + "}";
     return schema;
   }
-=======
+
+  @Test
+  public void testEnumRoot() throws Exception {
+    Properties serializerConfig = new Properties();
+    serializerConfig.put(KafkaProtobufSerializerConfig.AUTO_REGISTER_SCHEMAS, true);
+    serializerConfig.put(KafkaProtobufSerializerConfig.SCHEMA_REGISTRY_URL_CONFIG, "bogus");
+    SchemaRegistryClient schemaRegistry = new CachedSchemaRegistryClient(restApp.restClient,
+        10,
+        Collections.singletonList(new ProtobufSchemaProvider()),
+        Collections.emptyMap(),
+        Collections.emptyMap()
+    );
+    KafkaProtobufSerializer protobufSerializer = new KafkaProtobufSerializer(schemaRegistry,
+        new HashMap(serializerConfig)
+    );
+
+    KafkaProtobufDeserializer protobufDeserializer = new KafkaProtobufDeserializer(schemaRegistry);
+
+    Properties enumRefDeserializerConfig = new Properties();
+    enumRefDeserializerConfig.put(
+        KafkaProtobufDeserializerConfig.SCHEMA_REGISTRY_URL_CONFIG,
+        "bogus"
+    );
+    KafkaProtobufDeserializer enumRefDeserializer = new KafkaProtobufDeserializer(
+        schemaRegistry,
+        new HashMap(enumRefDeserializerConfig),
+        EnumReference.class
+    );
+
+    byte[] bytes;
+
+    // specific -> specific
     bytes = protobufSerializer.serialize(topic, ENUM_REF);
     assertEquals(ENUM_REF, enumRefDeserializer.deserialize(topic, bytes));
 
@@ -463,5 +474,4 @@
         schema.canonicalString()
     );
   }
->>>>>>> f4252d9e
 }
