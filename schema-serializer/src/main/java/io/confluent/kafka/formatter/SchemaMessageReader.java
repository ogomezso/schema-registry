/*
 * Copyright 2020 Confluent Inc.
 *
 * Licensed under the Apache License, Version 2.0 (the "License");
 * you may not use this file except in compliance with the License.
 * You may obtain a copy of the License at
 *
 * http://www.apache.org/licenses/LICENSE-2.0
 *
 * Unless required by applicable law or agreed to in writing, software
 * distributed under the License is distributed on an "AS IS" BASIS,
 * WITHOUT WARRANTIES OR CONDITIONS OF ANY KIND, either express or implied.
 * See the License for the specific language governing permissions and
 * limitations under the License.
 */

package io.confluent.kafka.formatter;

import com.fasterxml.jackson.core.type.TypeReference;
import io.confluent.kafka.schemaregistry.testutil.MockSchemaRegistry;
import io.confluent.kafka.serializers.AbstractKafkaSchemaSerDe;
import io.confluent.kafka.serializers.subject.strategy.SubjectNameStrategy;
import kafka.common.KafkaException;
import kafka.common.MessageReader;
import org.apache.kafka.clients.producer.ProducerRecord;
import org.apache.kafka.common.config.ConfigException;
import org.apache.kafka.common.errors.SerializationException;
import org.apache.kafka.common.serialization.IntegerSerializer;
import org.apache.kafka.common.serialization.LongSerializer;
import org.apache.kafka.common.serialization.Serializer;
import org.apache.kafka.common.serialization.ShortSerializer;

import java.io.BufferedReader;
import java.io.IOException;
import java.io.InputStreamReader;
import java.nio.charset.StandardCharsets;
import java.nio.file.Files;
import java.nio.file.Paths;
import java.util.Collections;
import java.util.HashMap;
import java.util.List;
import java.util.Map;
import java.util.Properties;

import io.confluent.kafka.schemaregistry.ParsedSchema;
import io.confluent.kafka.schemaregistry.SchemaProvider;
import io.confluent.kafka.schemaregistry.client.CachedSchemaRegistryClient;
import io.confluent.kafka.schemaregistry.client.SchemaRegistryClient;
import io.confluent.kafka.schemaregistry.client.rest.entities.SchemaReference;
import io.confluent.kafka.schemaregistry.client.rest.exceptions.RestClientException;
import io.confluent.kafka.schemaregistry.utils.JacksonMapper;
import io.confluent.kafka.serializers.AbstractKafkaSchemaSerDeConfig;

public abstract class SchemaMessageReader<T> implements MessageReader {

  public static final String VALUE_SCHEMA = "value.schema";
  public static final String KEY_SCHEMA = "key.schema";

  private String topic = null;
  private BufferedReader reader = null;
  private Boolean parseKey = false;
  private String keySeparator = "\t";
  private boolean ignoreError = false;
  private ParsedSchema keySchema = null;
  private ParsedSchema valueSchema = null;
  private String keySubject = null;
  private String valueSubject = null;
  private SchemaMessageSerializer<T> serializer;

  /**
   * Constructor needed by kafka console producer.
   */
  public SchemaMessageReader() {
  }

  /**
   * For testing only.
   */
  public SchemaMessageReader(
      SchemaRegistryClient schemaRegistryClient, ParsedSchema keySchema, ParsedSchema valueSchema,
      String topic, boolean parseKey, BufferedReader reader, boolean autoRegister, boolean useLatest
  ) {
    this.keySchema = keySchema;
    this.valueSchema = valueSchema;
    this.topic = topic;
    this.keySubject = topic + "-key";
    this.valueSubject = topic + "-value";
    this.parseKey = parseKey;
    this.reader = reader;
    this.serializer = createSerializer(schemaRegistryClient, autoRegister, useLatest, null);
  }

  protected abstract SchemaMessageSerializer<T> createSerializer(
      SchemaRegistryClient schemaRegistryClient,
      boolean autoRegister,
      boolean useLatest,
      Serializer keySerializer
  );

  @Override
  public void init(java.io.InputStream inputStream, Properties props) {
    topic = props.getProperty("topic");
    if (topic == null) {
      throw new ConfigException("Missing topic!");
    }
    if (props.containsKey("parse.key")) {
      parseKey = props.getProperty("parse.key").trim().toLowerCase().equals("true");
    }
    if (props.containsKey("key.separator")) {
      keySeparator = props.getProperty("key.separator");
    }
    if (props.containsKey("ignore.error")) {
      ignoreError = props.getProperty("ignore.error").trim().toLowerCase().equals("true");
    }
    reader = new BufferedReader(new InputStreamReader(inputStream, StandardCharsets.UTF_8));
    String url = props.getProperty(AbstractKafkaSchemaSerDeConfig.SCHEMA_REGISTRY_URL_CONFIG);
    if (url == null) {
      throw new ConfigException("Missing schema registry url!");
    }

    SchemaRegistryClient schemaRegistry = getSchemaRegistryClient(props, url);

<<<<<<< HEAD
=======
    SchemaRegistryClient schemaRegistry = new CachedSchemaRegistryClient(url,
        AbstractKafkaSchemaSerDeConfig.MAX_SCHEMAS_PER_SUBJECT_DEFAULT,
        Collections.singletonList(getProvider()),
        originals
    );
>>>>>>> 3067b167
    Serializer keySerializer = getKeySerializer(props);

    boolean autoRegisterSchema;
    if (props.containsKey("auto.register")) {
      autoRegisterSchema = Boolean.parseBoolean(props.getProperty("auto.register").trim());
    } else if (props.containsKey("auto.register.schemas")) {
      autoRegisterSchema = Boolean.parseBoolean(props.getProperty("auto.register.schemas").trim());
    } else {
      autoRegisterSchema = true;
    }
    boolean useLatest;
    if (props.containsKey("use.latest.version")) {
      useLatest = Boolean.parseBoolean(props.getProperty("use.latest.version").trim());
    } else {
      useLatest = false;
    }

    if (this.serializer == null) {
      this.serializer = createSerializer(
          schemaRegistry, autoRegisterSchema, useLatest, keySerializer);
    }

    // This class is only used in a scenario where a single schema is used. It does not support
    // writing data which has a different schema for each record. Therefore, we can calculate the
    // subject names and schemas once rather than per-message in
    // AbstractKafkaSchemaSerDe#getSubjectName(...) as would otherwise happen.
    final AbstractKafkaSchemaSerDeConfig config =
            new AbstractKafkaSchemaSerDeConfig(AbstractKafkaSchemaSerDeConfig.baseConfigDef(),
                    props, false);

    valueSchema = getSchema(schemaRegistry, props, false);
    final Object valueSubjectNameStrategy = config.valueSubjectNameStrategy();
    valueSubject = getSubjectName(valueSubjectNameStrategy, topic, false, valueSchema);

    if (needsKeySchema()) {
      keySchema = getSchema(schemaRegistry, props, true);
      final Object keySubjectNameStrategy = config.keySubjectNameStrategy();
      keySubject = getSubjectName(keySubjectNameStrategy, topic, true, keySchema);
    }
  }

  private SchemaRegistryClient getSchemaRegistryClient(Properties props, String url) {
    Map<String, Object> originals = getPropertiesMap(props);

    final List<String> schemaRegistryUrls = Collections.singletonList(url);
    final List<SchemaProvider> schemaProviders = Collections.singletonList(getProvider());
    final String maybeMockScope =
            MockSchemaRegistry.validateAndMaybeGetMockScope(schemaRegistryUrls);
    SchemaRegistryClient schemaRegistry;
    if (maybeMockScope == null) {
      schemaRegistry = new CachedSchemaRegistryClient(
              schemaRegistryUrls,
              AbstractKafkaSchemaSerDeConfig.MAX_SCHEMAS_PER_SUBJECT_DEFAULT,
              schemaProviders,
              originals
      );
    } else {
      schemaRegistry = MockSchemaRegistry.getClientForScope(maybeMockScope, schemaProviders);
    }
    return schemaRegistry;
  }

  /**
   * @see AbstractKafkaSchemaSerDe#getSubjectName(String, boolean, Object, ParsedSchema)
   */
  private String getSubjectName(Object subjectNameStrategy, String topic, boolean isKey,
                                ParsedSchema schema) {
    if (subjectNameStrategy instanceof SubjectNameStrategy) {
      return ((SubjectNameStrategy) subjectNameStrategy).subjectName(topic, isKey, schema);
    } else {
      // We don't have an instance of an object, only a schema, so we can't provide the necessary
      // params to the deprecated strategy.
      throw new RuntimeException("Classes extending deprecated "
              + io.confluent.kafka.serializers.subject.SubjectNameStrategy.class.getCanonicalName()
              + " are not supported. Use classes extending "
              + SubjectNameStrategy.class.getCanonicalName() + " instead.");
    }
  }

  protected abstract SchemaProvider getProvider();

  protected ParsedSchema parseSchema(
      SchemaRegistryClient schemaRegistry,
      String schema,
      List<SchemaReference> references
  ) {
    SchemaProvider provider = getProvider();
    provider.configure(Collections.singletonMap(SchemaProvider.SCHEMA_VERSION_FETCHER_CONFIG,
        schemaRegistry));
    return provider.parseSchema(schema, references).get();
  }

  private ParsedSchema getSchema(SchemaRegistryClient schemaRegistry,
                                 Properties props,
                                 boolean isKey) {
    ParsedSchema schema = getSchemaById(schemaRegistry, props, isKey);
    if (schema != null) {
      return schema;
    }
    String schemaString = getSchemaString(props, isKey);
    List<SchemaReference> refs = getSchemaReferences(props, isKey);
    return parseSchema(schemaRegistry, schemaString, refs);
  }

  /**
   * @return schema, if props identifies one by ID, otherwise null
   */
  private ParsedSchema getSchemaById(SchemaRegistryClient schemaRegistry,
                                     Properties props,
                                     boolean isKey) {
    String propKeyId = isKey ? "key.schema.id" : "value.schema.id";
    int schemaId = 0;
    try {
      if (props.containsKey(propKeyId)) {
        schemaId = Integer.parseInt(props.getProperty(propKeyId));
        return schemaRegistry.getSchemaById(schemaId);
      }
      return null;
    } catch (NumberFormatException e) {
      throw new SerializationException(
          String.format("Error parsing %s as int", propKeyId), e);
    } catch (RestClientException | IOException e) {
      throw new SerializationException(
          String.format("Error retrieving schema for id %d", schemaId), e);
    }
  }

  private String getSchemaString(Properties props, boolean isKey) {
    String propKeyRaw = isKey ? KEY_SCHEMA : VALUE_SCHEMA;
    String propKeyFile = isKey ? "key.schema.file" : "value.schema.file";
    if (props.containsKey(propKeyRaw)) {
      return props.getProperty(propKeyRaw);
    } else if (props.containsKey(propKeyFile)) {
      try {
        return new String(Files.readAllBytes(Paths.get(props.getProperty(propKeyFile))),
                          StandardCharsets.UTF_8);
      } catch (IOException e) {
        throw new ConfigException("Error reading schema from " + props.getProperty(propKeyFile));
      }
    } else {
      throw new ConfigException("Must provide the " + (isKey ? "key" : "value")
                                + " schema in either " + propKeyRaw
                                + ", " + propKeyRaw + ".id, or " + propKeyFile);
    }
  }

  private List<SchemaReference> getSchemaReferences(Properties props, boolean isKey) {
    String propKey = isKey ? "key.refs" : "value.refs";
    if (props.containsKey(propKey)) {
      try {
        return JacksonMapper.INSTANCE.readValue(
                props.getProperty(propKey),
                new TypeReference<List<SchemaReference>>() {}
        );
      } catch (Exception e) {
        throw new RuntimeException(e);
      }
    }
    return Collections.emptyList();
  }

  private Serializer getKeySerializer(Properties props) throws ConfigException {
    if (props.containsKey("key.serializer")) {
      try {
        return (Serializer) Class.forName((String) props.get("key.serializer")).newInstance();
      } catch (Exception e) {
        throw new ConfigException("Error initializing Key serializer: " + e.getMessage());
      }
    } else {
      return null;
    }
  }

  private boolean needsKeySchema() {
    return parseKey && serializer.getKeySerializer() == null;
  }

  private Map<String, Object> getPropertiesMap(Properties props) {
    Map<String, Object> originals = new HashMap<>();
    for (final String name: props.stringPropertyNames()) {
      originals.put(name, props.getProperty(name));
    }
    return originals;
  }

  @Override
  public ProducerRecord<byte[], byte[]> readMessage() {
    try {
      String line = reader.readLine();
      if (line == null) {
        return null;
      }
      if (!parseKey) {
        T value = readFrom(line, valueSchema);
        byte[] serializedValue = serializer.serialize(valueSubject, topic, false, value,
            valueSchema);
        return new ProducerRecord<>(topic, serializedValue);
      } else {
        int keyIndex = line.indexOf(keySeparator);
        if (keyIndex < 0) {
          if (ignoreError) {
            T value = readFrom(line, valueSchema);
            byte[] serializedValue = serializer.serialize(valueSubject, topic, false, value,
                valueSchema);
            return new ProducerRecord<>(topic, serializedValue);
          } else {
            throw new KafkaException("No key found in line " + line);
          }
        } else {
          String keyString = line.substring(0, keyIndex);
          String valueString = (keyIndex + keySeparator.length() > line.length())
                               ? ""
                               : line.substring(keyIndex + keySeparator.length());

          byte[] serializedKey;
          if (serializer.getKeySerializer() != null) {
            serializedKey = serializeNonSchemaKey(keyString);
          } else {
            T key = readFrom(keyString, keySchema);
            serializedKey = serializer.serialize(keySubject, topic, true, key, keySchema);
          }
          T value = readFrom(valueString, valueSchema);
          byte[] serializedValue = serializer.serialize(
              valueSubject, topic, false, value, valueSchema);
          return new ProducerRecord<>(topic, serializedKey, serializedValue);
        }
      }
    } catch (IOException e) {
      throw new KafkaException("Error reading from input", e);
    }
  }

  private byte[] serializeNonSchemaKey(String keyString) {
    Class serializerClass = serializer.getKeySerializer().getClass();
    if (serializerClass == LongSerializer.class) {
      Long longKey = Long.parseLong(keyString);
      return serializer.serializeKey(topic, longKey);
    }
    if (serializerClass == IntegerSerializer.class) {
      Integer intKey = Integer.parseInt(keyString);
      return serializer.serializeKey(topic, intKey);
    }
    if (serializerClass == ShortSerializer.class) {
      Short shortKey = Short.parseShort(keyString);
      return serializer.serializeKey(topic, shortKey);
    }
    return serializer.serializeKey(topic, keyString);
  }

  protected abstract T readFrom(String jsonString, ParsedSchema schema);

  @Override
  public void close() {
    // nothing to do
  }
}<|MERGE_RESOLUTION|>--- conflicted
+++ resolved
@@ -120,14 +120,6 @@
 
     SchemaRegistryClient schemaRegistry = getSchemaRegistryClient(props, url);
 
-<<<<<<< HEAD
-=======
-    SchemaRegistryClient schemaRegistry = new CachedSchemaRegistryClient(url,
-        AbstractKafkaSchemaSerDeConfig.MAX_SCHEMAS_PER_SUBJECT_DEFAULT,
-        Collections.singletonList(getProvider()),
-        originals
-    );
->>>>>>> 3067b167
     Serializer keySerializer = getKeySerializer(props);
 
     boolean autoRegisterSchema;
@@ -179,7 +171,7 @@
     SchemaRegistryClient schemaRegistry;
     if (maybeMockScope == null) {
       schemaRegistry = new CachedSchemaRegistryClient(
-              schemaRegistryUrls,
+              url,
               AbstractKafkaSchemaSerDeConfig.MAX_SCHEMAS_PER_SUBJECT_DEFAULT,
               schemaProviders,
               originals
