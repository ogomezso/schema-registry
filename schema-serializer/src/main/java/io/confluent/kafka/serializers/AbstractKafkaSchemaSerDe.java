/*
 * Copyright 2018 Confluent Inc.
 *
 * Licensed under the Apache License, Version 2.0 (the "License");
 * you may not use this file except in compliance with the License.
 * You may obtain a copy of the License at
 *
 * http://www.apache.org/licenses/LICENSE-2.0
 *
 * Unless required by applicable law or agreed to in writing, software
 * distributed under the License is distributed on an "AS IS" BASIS,
 * WITHOUT WARRANTIES OR CONDITIONS OF ANY KIND, either express or implied.
 * See the License for the specific language governing permissions and
 * limitations under the License.
 */

package io.confluent.kafka.serializers;

import io.confluent.kafka.schemaregistry.client.SchemaMetadata;
import io.confluent.kafka.schemaregistry.client.SchemaRegistryClientFactory;
import io.confluent.kafka.schemaregistry.utils.BoundedConcurrentHashMap;
import java.util.Objects;
import java.util.Optional;

import io.confluent.kafka.schemaregistry.utils.QualifiedSubject;
import io.confluent.kafka.serializers.context.NullContextNameStrategy;
import io.confluent.kafka.serializers.context.strategy.ContextNameStrategy;
import org.apache.avro.Schema;
import org.apache.avro.generic.GenericContainer;
import org.apache.kafka.common.KafkaException;
import org.apache.kafka.common.errors.InvalidConfigurationException;
import org.apache.kafka.common.errors.SerializationException;

import java.io.IOException;
import java.nio.ByteBuffer;
import java.util.Collections;
import java.util.List;
import java.util.Map;

import io.confluent.kafka.schemaregistry.ParsedSchema;
import io.confluent.kafka.schemaregistry.SchemaProvider;
import io.confluent.kafka.schemaregistry.client.SchemaRegistryClient;
import io.confluent.kafka.schemaregistry.client.rest.exceptions.RestClientException;
import io.confluent.kafka.serializers.subject.strategy.SubjectNameStrategy;
import io.confluent.kafka.serializers.subject.TopicNameStrategy;

/**
 * Common fields and helper methods for both the serializer and the deserializer.
 */
public abstract class AbstractKafkaSchemaSerDe {

  protected static final byte MAGIC_BYTE = 0x0;
  protected static final int idSize = 4;
  private static int DEFAULT_CACHE_CAPACITY = 1000;

  protected SchemaRegistryClient schemaRegistry;
  protected ContextNameStrategy contextNameStrategy = new NullContextNameStrategy();
  protected Object keySubjectNameStrategy = new TopicNameStrategy();
  protected Object valueSubjectNameStrategy = new TopicNameStrategy();
  protected Map<SubjectSchema, ParsedSchema> latestVersions =
      new BoundedConcurrentHashMap<>(DEFAULT_CACHE_CAPACITY);
  protected boolean useSchemaReflection;


  protected void configureClientProperties(
      AbstractKafkaSchemaSerDeConfig config,
      SchemaProvider provider) {
<<<<<<< HEAD
    List<String> urls = config.getSchemaRegistryUrls();
    int maxSchemaObject = config.getMaxSchemasPerSubject();
    Map<String, Object> originals = config.originalsWithPrefix("");
    if (schemaRegistry == null) {
      schemaRegistry = SchemaRegistryClientFactory.newClient(
          urls,
          maxSchemaObject,
          Collections.singletonList(provider),
          originals,
          config.requestHeaders()
      );
=======
    if (null == schemaRegistry) {
      List<String> urls = config.getSchemaRegistryUrls();
      int maxSchemaObject = config.getMaxSchemasPerSubject();
      Map<String, Object> originals = config.originalsWithPrefix("");
      String mockScope = MockSchemaRegistry.validateAndMaybeGetMockScope(urls);
      List<SchemaProvider> providers = Collections.singletonList(provider);
      if (mockScope != null) {
        schemaRegistry = MockSchemaRegistry.getClientForScope(mockScope, providers);
      } else {
        schemaRegistry = new CachedSchemaRegistryClient(
            urls,
            maxSchemaObject,
            providers,
            originals,
            config.requestHeaders()
        );
      }
>>>>>>> 60c08b23
    }

    contextNameStrategy = config.contextNameStrategy();
    keySubjectNameStrategy = config.keySubjectNameStrategy();
    valueSubjectNameStrategy = config.valueSubjectNameStrategy();
    useSchemaReflection = config.useSchemaReflection();
  }

  /**
   * Get the subject name for the given topic and value type.
   */
  protected String getSubjectName(String topic, boolean isKey, Object value, ParsedSchema schema) {
    Object subjectNameStrategy = subjectNameStrategy(isKey);
    String subject;
    if (subjectNameStrategy instanceof SubjectNameStrategy) {
      subject = ((SubjectNameStrategy) subjectNameStrategy).subjectName(topic, isKey, schema);
    } else {
      subject = ((io.confluent.kafka.serializers.subject.SubjectNameStrategy) subjectNameStrategy)
          .getSubjectName(topic, isKey, value);
    }
    return getContextName(topic, subject);
  }

  protected String getContextName(String topic) {
    return getContextName(topic, null);
  }

  // Visible for testing
  protected String getContextName(String topic, String subject) {
    String contextName = contextNameStrategy.contextName(topic);
    if (contextName != null) {
      contextName = QualifiedSubject.normalizeContext(contextName);
      return subject != null ? contextName + subject : contextName;
    } else {
      return subject;
    }
  }

  protected boolean strategyUsesSchema(boolean isKey) {
    Object subjectNameStrategy = subjectNameStrategy(isKey);
    if (subjectNameStrategy instanceof SubjectNameStrategy) {
      return ((SubjectNameStrategy) subjectNameStrategy).usesSchema();
    } else {
      return false;
    }
  }

  protected boolean isDeprecatedSubjectNameStrategy(boolean isKey) {
    Object subjectNameStrategy = subjectNameStrategy(isKey);
    return !(
        subjectNameStrategy
            instanceof io.confluent.kafka.serializers.subject.strategy.SubjectNameStrategy);
  }

  private Object subjectNameStrategy(boolean isKey) {
    return isKey ? keySubjectNameStrategy : valueSubjectNameStrategy;
  }

  /**
   * Get the subject name used by the old Encoder interface, which relies only on the value type
   * rather than the topic.
   */
  protected String getOldSubjectName(Object value) {
    if (value instanceof GenericContainer) {
      return ((GenericContainer) value).getSchema().getName() + "-value";
    } else {
      throw new SerializationException("Primitive types are not supported yet");
    }
  }

  @Deprecated
  public int register(String subject, Schema schema) throws IOException, RestClientException {
    return schemaRegistry.register(subject, schema);
  }

  public int register(String subject, ParsedSchema schema) throws IOException, RestClientException {
    return schemaRegistry.register(subject, schema);
  }

  public int register(String subject, ParsedSchema schema, boolean normalize)
      throws IOException, RestClientException {
    return schemaRegistry.register(subject, schema, normalize);
  }

  @Deprecated
  public Schema getById(int id) throws IOException, RestClientException {
    return schemaRegistry.getById(id);
  }

  public ParsedSchema getSchemaById(int id) throws IOException, RestClientException {
    return schemaRegistry.getSchemaById(id);
  }

  @Deprecated
  public Schema getBySubjectAndId(String subject, int id)
      throws IOException, RestClientException {
    return schemaRegistry.getBySubjectAndId(subject, id);
  }

  public ParsedSchema getSchemaBySubjectAndId(String subject, int id)
      throws IOException, RestClientException {
    return schemaRegistry.getSchemaBySubjectAndId(subject, id);
  }

  protected ParsedSchema lookupSchemaBySubjectAndId(
      String subject, int id, ParsedSchema schema, boolean idCompatStrict)
      throws IOException, RestClientException {
    ParsedSchema lookupSchema = getSchemaBySubjectAndId(subject, id);
    if (idCompatStrict && !lookupSchema.isBackwardCompatible(schema).isEmpty()) {
      throw new IOException("Incompatible schema " + lookupSchema.canonicalString()
          + " with refs " + lookupSchema.references()
          + " of type " + lookupSchema.schemaType()
          + " for schema " + schema.canonicalString());
    }
    return lookupSchema;
  }

  protected ParsedSchema lookupLatestVersion(
      String subject, ParsedSchema schema, boolean latestCompatStrict)
      throws IOException, RestClientException {
    return lookupLatestVersion(schemaRegistry, subject, schema, latestVersions, latestCompatStrict);
  }

  protected static ParsedSchema lookupLatestVersion(
      SchemaRegistryClient schemaRegistry,
      String subject,
      ParsedSchema schema,
      Map<SubjectSchema, ParsedSchema> cache,
      boolean latestCompatStrict)
      throws IOException, RestClientException {
    SubjectSchema ss = new SubjectSchema(subject, schema);
    ParsedSchema latestVersion = null;
    if (cache != null) {
      latestVersion = cache.get(ss);
    }
    if (latestVersion == null) {
      SchemaMetadata schemaMetadata = schemaRegistry.getLatestSchemaMetadata(subject);
      Optional<ParsedSchema> optSchema =
          schemaRegistry.parseSchema(
              schemaMetadata.getSchemaType(),
              schemaMetadata.getSchema(),
              schemaMetadata.getReferences());
      latestVersion = optSchema.orElseThrow(
          () -> new IOException("Invalid schema " + schemaMetadata.getSchema()
              + " with refs " + schemaMetadata.getReferences()
              + " of type " + schemaMetadata.getSchemaType()));
      // Sanity check by testing latest is backward compatibility with schema
      // Don't test for forward compatibility so unions can be handled properly
      if (latestCompatStrict && !latestVersion.isBackwardCompatible(schema).isEmpty()) {
        throw new IOException("Incompatible schema " + schemaMetadata.getSchema()
            + " with refs " + schemaMetadata.getReferences()
            + " of type " + schemaMetadata.getSchemaType()
            + " for schema " + schema.canonicalString());
      }
      if (cache != null) {
        cache.put(ss, latestVersion);
      }
    }
    return latestVersion;
  }

  protected ByteBuffer getByteBuffer(byte[] payload) {
    ByteBuffer buffer = ByteBuffer.wrap(payload);
    if (buffer.get() != MAGIC_BYTE) {
      throw new SerializationException("Unknown magic byte!");
    }
    return buffer;
  }

  protected static KafkaException toKafkaException(RestClientException e, String errorMessage) {
    if (e.getErrorCode() / 100 == 4 /* Client Error */) {
      return new InvalidConfigurationException(e.getMessage());
    } else {
      return new SerializationException(errorMessage, e);
    }
  }

  protected static class SubjectSchema {
    private String subject;
    private ParsedSchema schema;

    public SubjectSchema(String subject, ParsedSchema schema) {
      this.subject = subject;
      this.schema = schema;
    }

    public String getSubject() {
      return subject;
    }

    public ParsedSchema getSchema() {
      return schema;
    }

    @Override
    public boolean equals(Object o) {
      if (this == o) {
        return true;
      }
      if (o == null || getClass() != o.getClass()) {
        return false;
      }
      SubjectSchema that = (SubjectSchema) o;
      return subject.equals(that.subject)
          && schema.equals(that.schema);
    }

    @Override
    public int hashCode() {
      return Objects.hash(subject, schema);
    }
  }
}<|MERGE_RESOLUTION|>--- conflicted
+++ resolved
@@ -65,11 +65,10 @@
   protected void configureClientProperties(
       AbstractKafkaSchemaSerDeConfig config,
       SchemaProvider provider) {
-<<<<<<< HEAD
-    List<String> urls = config.getSchemaRegistryUrls();
-    int maxSchemaObject = config.getMaxSchemasPerSubject();
-    Map<String, Object> originals = config.originalsWithPrefix("");
     if (schemaRegistry == null) {
+      List<String> urls = config.getSchemaRegistryUrls();
+      int maxSchemaObject = config.getMaxSchemasPerSubject();
+      Map<String, Object> originals = config.originalsWithPrefix("");
       schemaRegistry = SchemaRegistryClientFactory.newClient(
           urls,
           maxSchemaObject,
@@ -77,25 +76,6 @@
           originals,
           config.requestHeaders()
       );
-=======
-    if (null == schemaRegistry) {
-      List<String> urls = config.getSchemaRegistryUrls();
-      int maxSchemaObject = config.getMaxSchemasPerSubject();
-      Map<String, Object> originals = config.originalsWithPrefix("");
-      String mockScope = MockSchemaRegistry.validateAndMaybeGetMockScope(urls);
-      List<SchemaProvider> providers = Collections.singletonList(provider);
-      if (mockScope != null) {
-        schemaRegistry = MockSchemaRegistry.getClientForScope(mockScope, providers);
-      } else {
-        schemaRegistry = new CachedSchemaRegistryClient(
-            urls,
-            maxSchemaObject,
-            providers,
-            originals,
-            config.requestHeaders()
-        );
-      }
->>>>>>> 60c08b23
     }
 
     contextNameStrategy = config.contextNameStrategy();
