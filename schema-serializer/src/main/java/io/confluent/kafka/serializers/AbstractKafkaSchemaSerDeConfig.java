/*
 * Copyright 2018 Confluent Inc.
 *
 * Licensed under the Apache License, Version 2.0 (the "License");
 * you may not use this file except in compliance with the License.
 * You may obtain a copy of the License at
 *
 * http://www.apache.org/licenses/LICENSE-2.0
 *
 * Unless required by applicable law or agreed to in writing, software
 * distributed under the License is distributed on an "AS IS" BASIS,
 * WITHOUT WARRANTIES OR CONDITIONS OF ANY KIND, either express or implied.
 * See the License for the specific language governing permissions and
 * limitations under the License.
 */

package io.confluent.kafka.serializers;

import java.util.List;
import java.util.Map;
import java.util.Objects;
import java.util.stream.Collectors;

import io.confluent.kafka.serializers.context.NullContextNameStrategy;
import io.confluent.kafka.serializers.context.strategy.ContextNameStrategy;
import org.apache.kafka.common.config.AbstractConfig;
import org.apache.kafka.common.config.ConfigDef;
import org.apache.kafka.common.config.ConfigDef.Importance;
import  org.apache.kafka.common.config.ConfigDef.Type;
import io.confluent.kafka.schemaregistry.client.SchemaRegistryClientConfig;
import io.confluent.kafka.serializers.subject.TopicNameStrategy;
import io.confluent.kafka.serializers.subject.strategy.SubjectNameStrategy;

/**
 * Base class for configs for serializers and deserializers, defining a few common configs and
 * defaults.
 */
public class AbstractKafkaSchemaSerDeConfig extends AbstractConfig {

  /**
   * Configurations beginning with this prefix can be used to specify headers to include in requests
   * made to Schema Registry. For example, to include an {@code Authorization} header with a value
   * of {@code Bearer NjksNDIw}, use the following configuration:
   * 
   * <p>{@code request.header.Authorization=Bearer NjksNDIw}
   */
  public static final String REQUEST_HEADER_PREFIX = "request.header.";

  public static final String SCHEMA_REGISTRY_URL_CONFIG = "schema.registry.url";
  public static final String
      SCHEMA_REGISTRY_URL_DOC =
      "Comma-separated list of URLs for schema registry instances that can be used to register "
      + "or look up schemas. "
      + "If you wish to get a connection to a mocked schema registry for testing, "
      + "you can specify a scope using the 'mock://' pseudo-protocol. For example, "
      + "'mock://my-scope-name' corresponds to "
      + "'MockSchemaRegistry.getClientForScope(\"my-scope-name\")'.";

  public static final String MAX_SCHEMAS_PER_SUBJECT_CONFIG = "max.schemas.per.subject";
  public static final int MAX_SCHEMAS_PER_SUBJECT_DEFAULT = 1000;
  public static final String MAX_SCHEMAS_PER_SUBJECT_DOC =
      "Maximum number of schemas to create or cache locally.";

  public static final String NORMALIZE_SCHEMAS = "normalize.schemas";
  public static final boolean NORMALIZE_SCHEMAS_DEFAULT = false;
  public static final String NORMALIZE_SCHEMAS_DOC =
      "Whether to normalize schemas, which generally ignores ordering when it is not significant";

  public static final String AUTO_REGISTER_SCHEMAS = "auto.register.schemas";
  public static final boolean AUTO_REGISTER_SCHEMAS_DEFAULT = true;
  public static final String AUTO_REGISTER_SCHEMAS_DOC =
      "Specify if the Serializer should attempt to register the Schema with Schema Registry";

  public static final String USE_SCHEMA_ID = "use.schema.id";
  public static final int USE_SCHEMA_ID_DEFAULT = -1;
  public static final String USE_SCHEMA_ID_DOC = "Schema ID to use for serialization";

  public static final String ID_COMPATIBILITY_STRICT = "id.compatibility.strict";
  public static final boolean ID_COMPATIBILITY_STRICT_DEFAULT = true;
  public static final String ID_COMPATIBILITY_STRICT_DOC =
      "Whether to check for backward compatibility between the schema with the given ID and "
      + " the schema of the object to be serialized";

  public static final String USE_LATEST_VERSION = "use.latest.version";
  public static final boolean USE_LATEST_VERSION_DEFAULT = false;
  public static final String USE_LATEST_VERSION_DOC =
      "Specify if the Serializer should use the latest subject version for serialization";

  public static final String LATEST_COMPATIBILITY_STRICT = "latest.compatibility.strict";
  public static final boolean LATEST_COMPATIBILITY_STRICT_DEFAULT = true;
  public static final String LATEST_COMPATIBILITY_STRICT_DOC =
      "Whether to check for backward compatibility between the latest subject version and "
<<<<<<< HEAD
      + " the Schema of the object to be serialized";
  public static final String HTTP_CONNECT_TIMEOUT_MS = SchemaRegistryClientConfig
      .HTTP_CONNECT_TIMEOUT_MS;
  public static final int HTTP_CONNECT_TIMEOUT_MS_DEFAULT =
      SchemaRegistryClientConfig.HTTP_CONNECT_TIMEOUT_MS_DEFAULT;
  public static final String HTTP_CONNECT_TIMEOUT_MS_DOC = "Specify the http connection timeout"
      + " in milliseconds for schema registry client";
  public static final String HTTP_READ_TIMEOUT_MS = SchemaRegistryClientConfig
      .HTTP_READ_TIMEOUT_MS;
  public static final int HTTP_READ_TIMEOUT_MS_DEFAULT =
      SchemaRegistryClientConfig.HTTP_READ_TIMEOUT_MS_DEFAULT;
  public static final String HTTP_READ_TIMEOUT_MS_DOC = "Specify the http read timeout"
      + " in milliseconds for schema registry client";
=======
      + " the schema of the object to be serialized";
>>>>>>> d3b477b5

  public static final String BASIC_AUTH_CREDENTIALS_SOURCE = SchemaRegistryClientConfig
      .BASIC_AUTH_CREDENTIALS_SOURCE;
  public static final String BASIC_AUTH_CREDENTIALS_SOURCE_DEFAULT = "URL";
  public static final String BASIC_AUTH_CREDENTIALS_SOURCE_DOC =
      "Specify how to pick the credentials for Basic Auth header. "
      + "The supported values are URL, USER_INFO and SASL_INHERIT";

  public static final String BEARER_AUTH_CREDENTIALS_SOURCE = SchemaRegistryClientConfig
          .BEARER_AUTH_CREDENTIALS_SOURCE;
  public static final String BEARER_AUTH_CREDENTIALS_SOURCE_DEFAULT = "STATIC_TOKEN";
  public static final String BEARER_AUTH_CREDENTIALS_SOURCE_DOC =
          "Specify how to pick the credentials for Bearer Auth header. ";

  /**
   * @deprecated use {@link #USER_INFO_CONFIG} instead
   */
  @Deprecated
  public static final String SCHEMA_REGISTRY_USER_INFO_CONFIG =
      SchemaRegistryClientConfig.SCHEMA_REGISTRY_USER_INFO_CONFIG;
  public static final String SCHEMA_REGISTRY_USER_INFO_DEFAULT = "";
  public static final String SCHEMA_REGISTRY_USER_INFO_DOC =
      "Specify the user info for Basic Auth in the form of {username}:{password}";

  public static final String USER_INFO_CONFIG =
      SchemaRegistryClientConfig.USER_INFO_CONFIG;
  public static final String USER_INFO_DEFAULT = "";

  public static final String BEARER_AUTH_TOKEN_CONFIG = SchemaRegistryClientConfig
          .BEARER_AUTH_TOKEN_CONFIG;
  public static final String BEARER_AUTH_TOKEN_DEFAULT = "";
  public static final String BEARER_AUTH_TOKEN_DOC =
      "Specify the Bearer token to be used for authentication";

  public static final String CONTEXT_NAME_STRATEGY = "context.name.strategy";
  public static final String CONTEXT_NAME_STRATEGY_DEFAULT =
      NullContextNameStrategy.class.getName();
  public static final String CONTEXT_NAME_STRATEGY_DOC =
      "A class used to determine the schema registry context.";

  public static final String KEY_SUBJECT_NAME_STRATEGY = "key.subject.name.strategy";
  public static final String KEY_SUBJECT_NAME_STRATEGY_DEFAULT =
      TopicNameStrategy.class.getName();
  public static final String KEY_SUBJECT_NAME_STRATEGY_DOC =
      "Determines how to construct the subject name under which the key schema is registered "
      + "with the schema registry. By default, <topic>-key is used as subject.";

  public static final String VALUE_SUBJECT_NAME_STRATEGY = "value.subject.name.strategy";
  public static final String VALUE_SUBJECT_NAME_STRATEGY_DEFAULT =
      TopicNameStrategy.class.getName();
  public static final String VALUE_SUBJECT_NAME_STRATEGY_DOC =
      "Determines how to construct the subject name under which the value schema is registered "
      + "with the schema registry. By default, <topic>-value is used as subject.";

  public static final String SCHEMA_REFLECTION_CONFIG = "schema.reflection";
  public static final boolean SCHEMA_REFLECTION_DEFAULT = false;
  public static final String SCHEMA_REFLECTION_DOC =
      "If true, uses the reflection API when serializing/deserializing ";

  public static final String PROXY_HOST = SchemaRegistryClientConfig.PROXY_HOST;
  public static final String PROXY_HOST_DEFAULT = "";
  public static final String PROXY_HOST_DOC =
      "The hostname, or address, of the proxy server that will be used to connect to the schema "
          + "registry instances.";

  public static final String PROXY_PORT = SchemaRegistryClientConfig.PROXY_PORT;
  public static final int PROXY_PORT_DEFAULT = -1;
  public static final String PROXY_PORT_DOC =
      "The port number of the proxy server that will be used to connect to the schema registry "
          + "instances.";

  public static ConfigDef baseConfigDef() {
    ConfigDef configDef = new ConfigDef()
        .define(SCHEMA_REGISTRY_URL_CONFIG, Type.LIST,
                Importance.HIGH, SCHEMA_REGISTRY_URL_DOC)
        .define(MAX_SCHEMAS_PER_SUBJECT_CONFIG, Type.INT, MAX_SCHEMAS_PER_SUBJECT_DEFAULT,
                Importance.LOW, MAX_SCHEMAS_PER_SUBJECT_DOC)
        .define(NORMALIZE_SCHEMAS, Type.BOOLEAN, NORMALIZE_SCHEMAS_DEFAULT,
                Importance.MEDIUM, NORMALIZE_SCHEMAS_DOC)
        .define(AUTO_REGISTER_SCHEMAS, Type.BOOLEAN, AUTO_REGISTER_SCHEMAS_DEFAULT,
                Importance.MEDIUM, AUTO_REGISTER_SCHEMAS_DOC)
        .define(USE_SCHEMA_ID, Type.INT, USE_SCHEMA_ID_DEFAULT,
                Importance.LOW, USE_SCHEMA_ID_DOC)
        .define(ID_COMPATIBILITY_STRICT, Type.BOOLEAN, ID_COMPATIBILITY_STRICT_DEFAULT,
                Importance.LOW, ID_COMPATIBILITY_STRICT_DOC)
        .define(USE_LATEST_VERSION, Type.BOOLEAN, USE_LATEST_VERSION_DEFAULT,
                Importance.LOW, USE_LATEST_VERSION_DOC)
        .define(LATEST_COMPATIBILITY_STRICT, Type.BOOLEAN, LATEST_COMPATIBILITY_STRICT_DEFAULT,
                Importance.LOW, LATEST_COMPATIBILITY_STRICT_DOC)
        .define(BASIC_AUTH_CREDENTIALS_SOURCE, Type.STRING, BASIC_AUTH_CREDENTIALS_SOURCE_DEFAULT,
                Importance.MEDIUM, BASIC_AUTH_CREDENTIALS_SOURCE_DOC)
        .define(BEARER_AUTH_CREDENTIALS_SOURCE, Type.STRING, BEARER_AUTH_CREDENTIALS_SOURCE_DEFAULT,
                Importance.MEDIUM, BEARER_AUTH_CREDENTIALS_SOURCE_DOC)
        .define(SCHEMA_REGISTRY_USER_INFO_CONFIG, Type.PASSWORD, SCHEMA_REGISTRY_USER_INFO_DEFAULT,
                Importance.MEDIUM, SCHEMA_REGISTRY_USER_INFO_DOC)
        .define(USER_INFO_CONFIG, Type.PASSWORD, USER_INFO_DEFAULT,
                Importance.MEDIUM, SCHEMA_REGISTRY_USER_INFO_DOC)
        .define(BEARER_AUTH_TOKEN_CONFIG, Type.PASSWORD, BEARER_AUTH_TOKEN_DEFAULT,
                Importance.MEDIUM, BEARER_AUTH_TOKEN_DOC)
        .define(CONTEXT_NAME_STRATEGY, Type.CLASS, CONTEXT_NAME_STRATEGY_DEFAULT,
                Importance.MEDIUM, CONTEXT_NAME_STRATEGY_DOC)
        .define(KEY_SUBJECT_NAME_STRATEGY, Type.CLASS, KEY_SUBJECT_NAME_STRATEGY_DEFAULT,
                Importance.MEDIUM, KEY_SUBJECT_NAME_STRATEGY_DOC)
        .define(VALUE_SUBJECT_NAME_STRATEGY, Type.CLASS, VALUE_SUBJECT_NAME_STRATEGY_DEFAULT,
                Importance.MEDIUM, VALUE_SUBJECT_NAME_STRATEGY_DOC)
        .define(SCHEMA_REFLECTION_CONFIG, Type.BOOLEAN, SCHEMA_REFLECTION_DEFAULT,
                Importance.LOW, SCHEMA_REFLECTION_DOC)
        .define(PROXY_HOST, Type.STRING, PROXY_HOST_DEFAULT,
                Importance.LOW, PROXY_HOST_DOC)
        .define(PROXY_PORT, Type.INT, PROXY_PORT_DEFAULT,
                Importance.LOW, PROXY_PORT_DOC)
        .define(HTTP_CONNECT_TIMEOUT_MS, Type.INT,
            HTTP_CONNECT_TIMEOUT_MS_DEFAULT, Importance.LOW,
            HTTP_CONNECT_TIMEOUT_MS_DOC)
        .define(HTTP_READ_TIMEOUT_MS, Type.INT,
            HTTP_READ_TIMEOUT_MS_DEFAULT, Importance.LOW,
            HTTP_READ_TIMEOUT_MS_DOC);
    SchemaRegistryClientConfig.withClientSslSupport(
        configDef, SchemaRegistryClientConfig.CLIENT_NAMESPACE);
    return configDef;
  }

  public AbstractKafkaSchemaSerDeConfig(ConfigDef config, Map<?, ?> props) {
    super(config, props);
  }

  public AbstractKafkaSchemaSerDeConfig(ConfigDef definition, Map<?, ?> originals, boolean doLog) {
    super(definition, originals, doLog);
  }

  public int getMaxSchemasPerSubject() {
    return this.getInt(MAX_SCHEMAS_PER_SUBJECT_CONFIG);
  }

  public List<String> getSchemaRegistryUrls() {
    return this.getList(SCHEMA_REGISTRY_URL_CONFIG);
  }

  public boolean normalizeSchema() {
    return this.getBoolean(NORMALIZE_SCHEMAS);
  }

  public boolean autoRegisterSchema() {
    return this.getBoolean(AUTO_REGISTER_SCHEMAS);
  }

  public int useSchemaId() {
    return this.getInt(USE_SCHEMA_ID);
  }

  public boolean getIdCompatibilityStrict() {
    return this.getBoolean(ID_COMPATIBILITY_STRICT);
  }

  public boolean useLatestVersion() {
    return this.getBoolean(USE_LATEST_VERSION);
  }

  public boolean getLatestCompatibilityStrict() {
    return this.getBoolean(LATEST_COMPATIBILITY_STRICT);
  }

  public ContextNameStrategy contextNameStrategy() {
    return this.getConfiguredInstance(CONTEXT_NAME_STRATEGY, ContextNameStrategy.class);
  }

  public Object keySubjectNameStrategy() {
    return subjectNameStrategyInstance(KEY_SUBJECT_NAME_STRATEGY);
  }

  public Object valueSubjectNameStrategy() {
    return subjectNameStrategyInstance(VALUE_SUBJECT_NAME_STRATEGY);
  }

  public boolean useSchemaReflection() {
    return this.getBoolean(SCHEMA_REFLECTION_CONFIG);
  }

  public Map<String, String> requestHeaders() {
    return originalsWithPrefix(REQUEST_HEADER_PREFIX).entrySet().stream()
        .collect(Collectors.toMap(Map.Entry::getKey, entry -> Objects.toString(entry.getValue())));
  }

  private Object subjectNameStrategyInstance(String config) {
    Class subjectNameStrategyClass = this.getClass(config);
    Class deprecatedClass = io.confluent.kafka.serializers.subject.SubjectNameStrategy.class;
    if (deprecatedClass.isAssignableFrom(subjectNameStrategyClass)) {
      return this.getConfiguredInstance(config, deprecatedClass);
    }
    return this.getConfiguredInstance(config, SubjectNameStrategy.class);
  }

  public String basicAuthUserInfo() {
    String deprecatedValue = getString(SCHEMA_REGISTRY_USER_INFO_CONFIG);
    if (deprecatedValue != null && !deprecatedValue.isEmpty()) {
      return deprecatedValue;
    }
    return getString(USER_INFO_CONFIG);
  }
}<|MERGE_RESOLUTION|>--- conflicted
+++ resolved
@@ -90,8 +90,8 @@
   public static final boolean LATEST_COMPATIBILITY_STRICT_DEFAULT = true;
   public static final String LATEST_COMPATIBILITY_STRICT_DOC =
       "Whether to check for backward compatibility between the latest subject version and "
-<<<<<<< HEAD
       + " the Schema of the object to be serialized";
+  
   public static final String HTTP_CONNECT_TIMEOUT_MS = SchemaRegistryClientConfig
       .HTTP_CONNECT_TIMEOUT_MS;
   public static final int HTTP_CONNECT_TIMEOUT_MS_DEFAULT =
@@ -104,9 +104,6 @@
       SchemaRegistryClientConfig.HTTP_READ_TIMEOUT_MS_DEFAULT;
   public static final String HTTP_READ_TIMEOUT_MS_DOC = "Specify the http read timeout"
       + " in milliseconds for schema registry client";
-=======
-      + " the schema of the object to be serialized";
->>>>>>> d3b477b5
 
   public static final String BASIC_AUTH_CREDENTIALS_SOURCE = SchemaRegistryClientConfig
       .BASIC_AUTH_CREDENTIALS_SOURCE;
